--- conflicted
+++ resolved
@@ -677,13 +677,6 @@
     directory: Profile directory
     explanation: Discover users based on their interests
     explore_mastodon: Explore %{title}
-<<<<<<< HEAD
-    how_to_enable: You are not currently opted-in to the directory. You can opt-in below. Use hashtags in your bio text to be listed under specific hashtags!
-    people:
-      one: "%{count} person"
-      other: "%{count} people"
-=======
->>>>>>> 3babf846
   domain_validator:
     invalid_domain: is not a valid domain name
   errors:
