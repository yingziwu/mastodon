# This is a sample configuration file. You can generate your configuration
# with the `rake mastodon:setup` interactive setup wizard, but to customize
# your setup even further, you'll need to edit it manually. This sample does
# not demonstrate all available configuration options. Please look at
# https://docs.joinmastodon.org/admin/config/ for the full documentation.

# Federation
# ----------
# This identifies your server and cannot be changed safely later
# ----------
LOCAL_DOMAIN=example.com

# Redis
# -----
REDIS_HOST=localhost
REDIS_PORT=6379

# PostgreSQL
# ----------
DB_HOST=/var/run/postgresql
DB_USER=mastodon
DB_NAME=mastodon_production
DB_PASS=
DB_PORT=5432

# ElasticSearch (optional)
# ------------------------
ES_ENABLED=true
ES_HOST=localhost
ES_PORT=9200

# Secrets
# -------
# Make sure to use `rake secret` to generate secrets
# -------
SECRET_KEY_BASE=
OTP_SECRET=

# Web Push
# --------
# Generate with `rake mastodon:webpush:generate_vapid_key`
# --------
VAPID_PRIVATE_KEY=
VAPID_PUBLIC_KEY=

# Sending mail
# ------------
SMTP_SERVER=smtp.mailgun.org
SMTP_PORT=587
SMTP_LOGIN=
SMTP_PASSWORD=
<<<<<<< HEAD
SMTP_FROM_ADDRESS=notifications@example.com
#SMTP_REPLY_TO=
#SMTP_DOMAIN= # defaults to LOCAL_DOMAIN
#SMTP_DELIVERY_METHOD=smtp # delivery method can also be sendmail
#SMTP_AUTH_METHOD=plain
#SMTP_CA_FILE=/etc/ssl/certs/ca-certificates.crt
#SMTP_OPENSSL_VERIFY_MODE=peer
#SMTP_ENABLE_STARTTLS_AUTO=true
#SMTP_TLS=true

# Optional user upload path and URL (images, avatars). Default is :rails_root/public/system. If you set this variable, you are responsible for making your HTTP server (eg. nginx) serve these files.
# PAPERCLIP_ROOT_PATH=/var/lib/mastodon/public-system
# PAPERCLIP_ROOT_URL=/system

# Optional asset host for multi-server setups
# The asset host must allow cross origin request from WEB_DOMAIN or LOCAL_DOMAIN
# if WEB_DOMAIN is not set. For example, the server may have the
# following header field:
# Access-Control-Allow-Origin: https://example.com/
# CDN_HOST=https://assets.example.com

# S3 (optional)
# The attachment host must allow cross origin request from WEB_DOMAIN or
# LOCAL_DOMAIN if WEB_DOMAIN is not set. For example, the server may have the
# following header field:
# Access-Control-Allow-Origin: https://192.168.1.123:9000/
# S3_ENABLED=true
# S3_BUCKET=
# AWS_ACCESS_KEY_ID=
# AWS_SECRET_ACCESS_KEY=
# S3_REGION=
# S3_PROTOCOL=http
# S3_HOSTNAME=192.168.1.123:9000

# S3 (Minio Config (optional) Please check Minio instance for details)
# The attachment host must allow cross origin request - see the description
# above.
# S3_ENABLED=true
# S3_BUCKET=
# AWS_ACCESS_KEY_ID=
# AWS_SECRET_ACCESS_KEY=
# S3_REGION=
# S3_PROTOCOL=https
# S3_HOSTNAME=
# S3_ENDPOINT=
# S3_SIGNATURE_VERSION=

# Google Cloud Storage (optional)
# Use S3 compatible API. Since GCS does not support Multipart Upload,
# increase the value of S3_MULTIPART_THRESHOLD to disable Multipart Upload.
# The attachment host must allow cross origin request - see the description
# above.
# S3_ENABLED=true
# AWS_ACCESS_KEY_ID=
# AWS_SECRET_ACCESS_KEY=
# S3_REGION=
# S3_PROTOCOL=https
# S3_HOSTNAME=storage.googleapis.com
# S3_ENDPOINT=https://storage.googleapis.com
# S3_MULTIPART_THRESHOLD=52428801 # 50.megabytes

# Swift (optional)
# The attachment host must allow cross origin request - see the description
# above.
# SWIFT_ENABLED=true
# SWIFT_USERNAME=
# For Keystone V3, the value for SWIFT_TENANT should be the project name
# SWIFT_TENANT=
# SWIFT_PASSWORD=
# Some OpenStack V3 providers require PROJECT_ID (optional)
# SWIFT_PROJECT_ID=
# Keystone V2 and V3 URLs are supported. Use a V3 URL if possible to avoid
# issues with token rate-limiting during high load.
# SWIFT_AUTH_URL=
# SWIFT_CONTAINER=
# SWIFT_OBJECT_URL=
# SWIFT_REGION=
# Defaults to 'default'
# SWIFT_DOMAIN_NAME=
# Defaults to 60 seconds. Set to 0 to disable
# SWIFT_CACHE_TTL=

# Optional alias for S3 (e.g. to serve files on a custom domain, possibly using Cloudfront or Cloudflare)
# S3_ALIAS_HOST=

# Streaming API integration
# STREAMING_API_BASE_URL=

# Advanced settings
# If you need to use pgBouncer, you need to disable prepared statements:
# PREPARED_STATEMENTS=false

# Cluster number setting for streaming API server.
# If you comment out following line, cluster number will be `numOfCpuCores - 1`.
STREAMING_CLUSTER_NUM=1

# Docker mastodon user
# If you use Docker, you may want to assign UID/GID manually.
# UID=1000
# GID=1000

# LDAP authentication (optional)
# LDAP_ENABLED=true
# LDAP_HOST=localhost
# LDAP_PORT=389
# LDAP_METHOD=simple_tls
# LDAP_BASE=
# LDAP_BIND_DN=
# LDAP_PASSWORD=
# LDAP_UID=cn
# LDAP_MAIL=mail
# LDAP_SEARCH_FILTER=(|(%{uid}=%{email})(%{mail}=%{email}))
# LDAP_UID_CONVERSION_ENABLED=true
# LDAP_UID_CONVERSION_SEARCH=., -
# LDAP_UID_CONVERSION_REPLACE=_

# PAM authentication (optional)
# PAM authentication uses for the email generation the "email" pam variable
# and optional as fallback PAM_DEFAULT_SUFFIX
# The pam environment variable "email" is provided by:
# https://github.com/devkral/pam_email_extractor
# PAM_ENABLED=true
# Fallback email domain for email address generation (LOCAL_DOMAIN by default)
# PAM_EMAIL_DOMAIN=example.com
# Name of the pam service (pam "auth" section is evaluated)
# PAM_DEFAULT_SERVICE=rpam
# Name of the pam service used for checking if an user can register (pam "account" section is evaluated) (nil (disabled) by default)
# PAM_CONTROLLED_SERVICE=rpam

# Global OAuth settings (optional) :
# If you have only one strategy, you may want to enable this
# OAUTH_REDIRECT_AT_SIGN_IN=true

# Optional CAS authentication (cf. omniauth-cas) :
# CAS_ENABLED=true
# CAS_URL=https://sso.myserver.com/
# CAS_HOST=sso.myserver.com/
# CAS_PORT=443
# CAS_SSL=true
# CAS_VALIDATE_URL=
# CAS_CALLBACK_URL=
# CAS_LOGOUT_URL=
# CAS_LOGIN_URL=
# CAS_UID_FIELD='user'
# CAS_CA_PATH=
# CAS_DISABLE_SSL_VERIFICATION=false
# CAS_UID_KEY='user'
# CAS_NAME_KEY='name'
# CAS_EMAIL_KEY='email'
# CAS_NICKNAME_KEY='nickname'
# CAS_FIRST_NAME_KEY='firstname'
# CAS_LAST_NAME_KEY='lastname'
# CAS_LOCATION_KEY='location'
# CAS_IMAGE_KEY='image'
# CAS_PHONE_KEY='phone'

# Optional SAML authentication (cf. omniauth-saml)
# SAML_ENABLED=true
# SAML_ACS_URL=http://localhost:3000/auth/auth/saml/callback
# SAML_ISSUER=https://example.com
# SAML_IDP_SSO_TARGET_URL=https://idp.testshib.org/idp/profile/SAML2/Redirect/SSO
# SAML_IDP_CERT=
# SAML_IDP_CERT_FINGERPRINT=
# SAML_NAME_IDENTIFIER_FORMAT=
# SAML_CERT=
# SAML_PRIVATE_KEY=
# SAML_SECURITY_WANT_ASSERTION_SIGNED=true
# SAML_SECURITY_WANT_ASSERTION_ENCRYPTED=true
# SAML_SECURITY_ASSUME_EMAIL_IS_VERIFIED=true
# SAML_ATTRIBUTES_STATEMENTS_UID="urn:oid:0.9.2342.19200300.100.1.1"
# SAML_ATTRIBUTES_STATEMENTS_EMAIL="urn:oid:1.3.6.1.4.1.5923.1.1.1.6"
# SAML_ATTRIBUTES_STATEMENTS_FULL_NAME="urn:oid:2.16.840.1.113730.3.1.241"
# SAML_ATTRIBUTES_STATEMENTS_FIRST_NAME="urn:oid:2.5.4.42"
# SAML_ATTRIBUTES_STATEMENTS_LAST_NAME="urn:oid:2.5.4.4"
# SAML_UID_ATTRIBUTE="urn:oid:0.9.2342.19200300.100.1.1"
# SAML_ATTRIBUTES_STATEMENTS_VERIFIED=
# SAML_ATTRIBUTES_STATEMENTS_VERIFIED_EMAIL=

# Use HTTP proxy for outgoing request (optional)
# http_proxy=http://gateway.local:8118
# Access control for hidden service.
# ALLOW_ACCESS_TO_HIDDEN_SERVICE=true

# Authorized fetch mode (optional)
# Require remote servers to authentify when fetching toots, see
# https://docs.joinmastodon.org/admin/config/#authorized_fetch
# AUTHORIZED_FETCH=true

# Whitelist mode (optional)
# Only allow federation with whitelisted domains, see
# https://docs.joinmastodon.org/admin/config/#whitelist_mode
# WHITELIST_MODE=true

# Maximum allowed character count
# MAX_TOOT_CHARS=500
=======
SMTP_FROM_ADDRESS=notificatons@example.com

# File storage (optional)
# -----------------------
S3_ENABLED=true
S3_BUCKET=files.example.com
AWS_ACCESS_KEY_ID=
AWS_SECRET_ACCESS_KEY=
S3_ALIAS_HOST=files.example.com
>>>>>>> ea13e800
<|MERGE_RESOLUTION|>--- conflicted
+++ resolved
@@ -49,203 +49,6 @@
 SMTP_PORT=587
 SMTP_LOGIN=
 SMTP_PASSWORD=
-<<<<<<< HEAD
-SMTP_FROM_ADDRESS=notifications@example.com
-#SMTP_REPLY_TO=
-#SMTP_DOMAIN= # defaults to LOCAL_DOMAIN
-#SMTP_DELIVERY_METHOD=smtp # delivery method can also be sendmail
-#SMTP_AUTH_METHOD=plain
-#SMTP_CA_FILE=/etc/ssl/certs/ca-certificates.crt
-#SMTP_OPENSSL_VERIFY_MODE=peer
-#SMTP_ENABLE_STARTTLS_AUTO=true
-#SMTP_TLS=true
-
-# Optional user upload path and URL (images, avatars). Default is :rails_root/public/system. If you set this variable, you are responsible for making your HTTP server (eg. nginx) serve these files.
-# PAPERCLIP_ROOT_PATH=/var/lib/mastodon/public-system
-# PAPERCLIP_ROOT_URL=/system
-
-# Optional asset host for multi-server setups
-# The asset host must allow cross origin request from WEB_DOMAIN or LOCAL_DOMAIN
-# if WEB_DOMAIN is not set. For example, the server may have the
-# following header field:
-# Access-Control-Allow-Origin: https://example.com/
-# CDN_HOST=https://assets.example.com
-
-# S3 (optional)
-# The attachment host must allow cross origin request from WEB_DOMAIN or
-# LOCAL_DOMAIN if WEB_DOMAIN is not set. For example, the server may have the
-# following header field:
-# Access-Control-Allow-Origin: https://192.168.1.123:9000/
-# S3_ENABLED=true
-# S3_BUCKET=
-# AWS_ACCESS_KEY_ID=
-# AWS_SECRET_ACCESS_KEY=
-# S3_REGION=
-# S3_PROTOCOL=http
-# S3_HOSTNAME=192.168.1.123:9000
-
-# S3 (Minio Config (optional) Please check Minio instance for details)
-# The attachment host must allow cross origin request - see the description
-# above.
-# S3_ENABLED=true
-# S3_BUCKET=
-# AWS_ACCESS_KEY_ID=
-# AWS_SECRET_ACCESS_KEY=
-# S3_REGION=
-# S3_PROTOCOL=https
-# S3_HOSTNAME=
-# S3_ENDPOINT=
-# S3_SIGNATURE_VERSION=
-
-# Google Cloud Storage (optional)
-# Use S3 compatible API. Since GCS does not support Multipart Upload,
-# increase the value of S3_MULTIPART_THRESHOLD to disable Multipart Upload.
-# The attachment host must allow cross origin request - see the description
-# above.
-# S3_ENABLED=true
-# AWS_ACCESS_KEY_ID=
-# AWS_SECRET_ACCESS_KEY=
-# S3_REGION=
-# S3_PROTOCOL=https
-# S3_HOSTNAME=storage.googleapis.com
-# S3_ENDPOINT=https://storage.googleapis.com
-# S3_MULTIPART_THRESHOLD=52428801 # 50.megabytes
-
-# Swift (optional)
-# The attachment host must allow cross origin request - see the description
-# above.
-# SWIFT_ENABLED=true
-# SWIFT_USERNAME=
-# For Keystone V3, the value for SWIFT_TENANT should be the project name
-# SWIFT_TENANT=
-# SWIFT_PASSWORD=
-# Some OpenStack V3 providers require PROJECT_ID (optional)
-# SWIFT_PROJECT_ID=
-# Keystone V2 and V3 URLs are supported. Use a V3 URL if possible to avoid
-# issues with token rate-limiting during high load.
-# SWIFT_AUTH_URL=
-# SWIFT_CONTAINER=
-# SWIFT_OBJECT_URL=
-# SWIFT_REGION=
-# Defaults to 'default'
-# SWIFT_DOMAIN_NAME=
-# Defaults to 60 seconds. Set to 0 to disable
-# SWIFT_CACHE_TTL=
-
-# Optional alias for S3 (e.g. to serve files on a custom domain, possibly using Cloudfront or Cloudflare)
-# S3_ALIAS_HOST=
-
-# Streaming API integration
-# STREAMING_API_BASE_URL=
-
-# Advanced settings
-# If you need to use pgBouncer, you need to disable prepared statements:
-# PREPARED_STATEMENTS=false
-
-# Cluster number setting for streaming API server.
-# If you comment out following line, cluster number will be `numOfCpuCores - 1`.
-STREAMING_CLUSTER_NUM=1
-
-# Docker mastodon user
-# If you use Docker, you may want to assign UID/GID manually.
-# UID=1000
-# GID=1000
-
-# LDAP authentication (optional)
-# LDAP_ENABLED=true
-# LDAP_HOST=localhost
-# LDAP_PORT=389
-# LDAP_METHOD=simple_tls
-# LDAP_BASE=
-# LDAP_BIND_DN=
-# LDAP_PASSWORD=
-# LDAP_UID=cn
-# LDAP_MAIL=mail
-# LDAP_SEARCH_FILTER=(|(%{uid}=%{email})(%{mail}=%{email}))
-# LDAP_UID_CONVERSION_ENABLED=true
-# LDAP_UID_CONVERSION_SEARCH=., -
-# LDAP_UID_CONVERSION_REPLACE=_
-
-# PAM authentication (optional)
-# PAM authentication uses for the email generation the "email" pam variable
-# and optional as fallback PAM_DEFAULT_SUFFIX
-# The pam environment variable "email" is provided by:
-# https://github.com/devkral/pam_email_extractor
-# PAM_ENABLED=true
-# Fallback email domain for email address generation (LOCAL_DOMAIN by default)
-# PAM_EMAIL_DOMAIN=example.com
-# Name of the pam service (pam "auth" section is evaluated)
-# PAM_DEFAULT_SERVICE=rpam
-# Name of the pam service used for checking if an user can register (pam "account" section is evaluated) (nil (disabled) by default)
-# PAM_CONTROLLED_SERVICE=rpam
-
-# Global OAuth settings (optional) :
-# If you have only one strategy, you may want to enable this
-# OAUTH_REDIRECT_AT_SIGN_IN=true
-
-# Optional CAS authentication (cf. omniauth-cas) :
-# CAS_ENABLED=true
-# CAS_URL=https://sso.myserver.com/
-# CAS_HOST=sso.myserver.com/
-# CAS_PORT=443
-# CAS_SSL=true
-# CAS_VALIDATE_URL=
-# CAS_CALLBACK_URL=
-# CAS_LOGOUT_URL=
-# CAS_LOGIN_URL=
-# CAS_UID_FIELD='user'
-# CAS_CA_PATH=
-# CAS_DISABLE_SSL_VERIFICATION=false
-# CAS_UID_KEY='user'
-# CAS_NAME_KEY='name'
-# CAS_EMAIL_KEY='email'
-# CAS_NICKNAME_KEY='nickname'
-# CAS_FIRST_NAME_KEY='firstname'
-# CAS_LAST_NAME_KEY='lastname'
-# CAS_LOCATION_KEY='location'
-# CAS_IMAGE_KEY='image'
-# CAS_PHONE_KEY='phone'
-
-# Optional SAML authentication (cf. omniauth-saml)
-# SAML_ENABLED=true
-# SAML_ACS_URL=http://localhost:3000/auth/auth/saml/callback
-# SAML_ISSUER=https://example.com
-# SAML_IDP_SSO_TARGET_URL=https://idp.testshib.org/idp/profile/SAML2/Redirect/SSO
-# SAML_IDP_CERT=
-# SAML_IDP_CERT_FINGERPRINT=
-# SAML_NAME_IDENTIFIER_FORMAT=
-# SAML_CERT=
-# SAML_PRIVATE_KEY=
-# SAML_SECURITY_WANT_ASSERTION_SIGNED=true
-# SAML_SECURITY_WANT_ASSERTION_ENCRYPTED=true
-# SAML_SECURITY_ASSUME_EMAIL_IS_VERIFIED=true
-# SAML_ATTRIBUTES_STATEMENTS_UID="urn:oid:0.9.2342.19200300.100.1.1"
-# SAML_ATTRIBUTES_STATEMENTS_EMAIL="urn:oid:1.3.6.1.4.1.5923.1.1.1.6"
-# SAML_ATTRIBUTES_STATEMENTS_FULL_NAME="urn:oid:2.16.840.1.113730.3.1.241"
-# SAML_ATTRIBUTES_STATEMENTS_FIRST_NAME="urn:oid:2.5.4.42"
-# SAML_ATTRIBUTES_STATEMENTS_LAST_NAME="urn:oid:2.5.4.4"
-# SAML_UID_ATTRIBUTE="urn:oid:0.9.2342.19200300.100.1.1"
-# SAML_ATTRIBUTES_STATEMENTS_VERIFIED=
-# SAML_ATTRIBUTES_STATEMENTS_VERIFIED_EMAIL=
-
-# Use HTTP proxy for outgoing request (optional)
-# http_proxy=http://gateway.local:8118
-# Access control for hidden service.
-# ALLOW_ACCESS_TO_HIDDEN_SERVICE=true
-
-# Authorized fetch mode (optional)
-# Require remote servers to authentify when fetching toots, see
-# https://docs.joinmastodon.org/admin/config/#authorized_fetch
-# AUTHORIZED_FETCH=true
-
-# Whitelist mode (optional)
-# Only allow federation with whitelisted domains, see
-# https://docs.joinmastodon.org/admin/config/#whitelist_mode
-# WHITELIST_MODE=true
-
-# Maximum allowed character count
-# MAX_TOOT_CHARS=500
-=======
 SMTP_FROM_ADDRESS=notificatons@example.com
 
 # File storage (optional)
@@ -255,4 +58,7 @@
 AWS_ACCESS_KEY_ID=
 AWS_SECRET_ACCESS_KEY=
 S3_ALIAS_HOST=files.example.com
->>>>>>> ea13e800
+
+# Maximum allowed character count
+# -----------------------
+# MAX_TOOT_CHARS=500