--- conflicted
+++ resolved
@@ -68,16 +68,14 @@
 AWS_SECRET_ACCESS_KEY=
 S3_ALIAS_HOST=files.example.com
 
-<<<<<<< HEAD
 # Maximum allowed character count
 # -----------------------
 # MAX_TOOT_CHARS=500
-=======
+
 # IP and session retention
 # -----------------------
 # Make sure to modify the scheduling of ip_cleanup_scheduler in config/sidekiq.yml
 # to be less than daily if you lower IP_RETENTION_PERIOD below two days (172800).
 # -----------------------
 IP_RETENTION_PERIOD=31556952
-SESSION_RETENTION_PERIOD=31556952
->>>>>>> 58fc889c
+SESSION_RETENTION_PERIOD=31556952