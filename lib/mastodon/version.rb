# frozen_string_literal: true

module Mastodon
  module Version
    module_function

    def major
      3
    end

    def minor
      0
    end

    def patch
<<<<<<< HEAD
      3
    end

    def flags
      '~bgme'
=======
      0
    end

    def flags
      'rc2'
>>>>>>> 3babf846
    end

    def suffix
      ''
    end

    def to_a
      [major, minor, patch].compact
    end

    def to_s
      [to_a.join('.'), flags, suffix].join
    end

    def repository
      ENV.fetch('GITHUB_REPOSITORY') { 'yingziwu/mastodon' }
    end

    def source_base_url
      ENV.fetch('SOURCE_BASE_URL') { "https://github.com/#{repository}" }
    end

    # specify git tag or commit hash here
    def source_tag
      ENV.fetch('SOURCE_TAG') { nil }
    end

    def source_url
      if source_tag
        "#{source_base_url}/tree/#{source_tag}"
      else
        source_base_url
      end
    end

    def user_agent
      @user_agent ||= "#{HTTP::Request::USER_AGENT} (Mastodon/#{Version}; +http#{Rails.configuration.x.use_https ? 's' : ''}://#{Rails.configuration.x.web_domain}/)"
    end
  end
end<|MERGE_RESOLUTION|>--- conflicted
+++ resolved
@@ -13,19 +13,11 @@
     end
 
     def patch
-<<<<<<< HEAD
-      3
-    end
-
-    def flags
-      '~bgme'
-=======
       0
     end
 
     def flags
-      'rc2'
->>>>>>> 3babf846
+      'rc2 ~bgme'
     end
 
     def suffix
