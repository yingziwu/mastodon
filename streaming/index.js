// @ts-check

const fs = require('fs');
const http = require('http');
const url = require('url');

const dotenv = require('dotenv');
const express = require('express');
const { JSDOM } = require('jsdom');
const log = require('npmlog');
const pg = require('pg');
const dbUrlToConfig = require('pg-connection-string').parse;
const metrics = require('prom-client');
const redis = require('redis');
const uuid = require('uuid');
const WebSocket = require('ws');

const environment = process.env.NODE_ENV || 'development';

dotenv.config({
  path: environment === 'production' ? '.env.production' : '.env',
});

log.level = process.env.LOG_LEVEL || 'verbose';

/**
 * @param {Object.<string, any>} defaultConfig
 * @param {string} redisUrl
 */
const redisUrlToClient = async (defaultConfig, redisUrl) => {
  const config = defaultConfig;

  let client;

  if (!redisUrl) {
    client = redis.createClient(config);
  } else if (redisUrl.startsWith('unix://')) {
    client = redis.createClient(Object.assign(config, {
      socket: {
        path: redisUrl.slice(7),
      },
    }));
  } else {
    client = redis.createClient(Object.assign(config, {
      url: redisUrl,
    }));
  }

  client.on('error', (err) => log.error('Redis Client Error!', err));
  await client.connect();

  return client;
};

/**
 * Attempts to safely parse a string as JSON, used when both receiving a message
 * from redis and when receiving a message from a client over a websocket
 * connection, this is why it accepts a `req` argument.
 * @param {string} json
 * @param {any?} req
 * @returns {Object.<string, any>|null}
 */
const parseJSON = (json, req) => {
  try {
    return JSON.parse(json);
  } catch (err) {
    /* FIXME: This logging isn't great, and should probably be done at the
     * call-site of parseJSON, not in the method, but this would require changing
     * the signature of parseJSON to return something akin to a Result type:
     * [Error|null, null|Object<string,any}], and then handling the error
     * scenarios.
     */
    if (req) {
      if (req.accountId) {
        log.warn(req.requestId, `Error parsing message from user ${req.accountId}: ${err}`);
      } else {
        log.silly(req.requestId, `Error parsing message from ${req.remoteAddress}: ${err}`);
      }
    } else {
      log.warn(`Error parsing message from redis: ${err}`);
    }
    return null;
  }
};

/**
 * @param {Object.<string, any>} env the `process.env` value to read configuration from
 * @returns {Object.<string, any>} the configuration for the PostgreSQL connection
 */
const pgConfigFromEnv = (env) => {
  const pgConfigs = {
    development: {
      user:     env.DB_USER || pg.defaults.user,
      password: env.DB_PASS || pg.defaults.password,
      database: env.DB_NAME || 'mastodon_development',
      host:     env.DB_HOST || pg.defaults.host,
      port:     env.DB_PORT || pg.defaults.port,
    },

    production: {
      user:     env.DB_USER || 'mastodon',
      password: env.DB_PASS || '',
      database: env.DB_NAME || 'mastodon_production',
      host:     env.DB_HOST || 'localhost',
      port:     env.DB_PORT || 5432,
    },
  };

  let baseConfig;

  if (env.DATABASE_URL) {
    baseConfig = dbUrlToConfig(env.DATABASE_URL);

    // Support overriding the database password in the connection URL
    if (!baseConfig.password && env.DB_PASS) {
      baseConfig.password = env.DB_PASS;
    }
  } else {
    baseConfig = pgConfigs[environment];

    if (env.DB_SSLMODE) {
      switch(env.DB_SSLMODE) {
      case 'disable':
      case '':
        baseConfig.ssl = false;
        break;
      case 'no-verify':
        baseConfig.ssl = { rejectUnauthorized: false };
        break;
      default:
        baseConfig.ssl = {};
        break;
      }
    }
  }

  return {
    ...baseConfig,
    max: env.DB_POOL || 10,
    connectionTimeoutMillis: 15000,
    application_name: '',
  };
};

/**
 * @param {Object.<string, any>} env the `process.env` value to read configuration from
 * @returns {Object.<string, any>} configuration for the Redis connection
 */
const redisConfigFromEnv = (env) => {
  const redisNamespace = env.REDIS_NAMESPACE || null;

  const redisParams = {
    socket: {
      host: env.REDIS_HOST || '127.0.0.1',
      port: env.REDIS_PORT || 6379,
    },
    database: env.REDIS_DB || 0,
    password: env.REDIS_PASSWORD || undefined,
  };

  if (redisNamespace) {
    redisParams.namespace = redisNamespace;
  }

  const redisPrefix = redisNamespace ? `${redisNamespace}:` : '';

  return {
    redisParams,
    redisPrefix,
    redisUrl: env.REDIS_URL,
  };
};

const startServer = async () => {
  const app = express();

  app.set('trust proxy', process.env.TRUSTED_PROXY_IP ? process.env.TRUSTED_PROXY_IP.split(/(?:\s*,\s*|\s+)/) : 'loopback,uniquelocal');

  const pgPool = new pg.Pool(pgConfigFromEnv(process.env));
  const server = http.createServer(app);

  const { redisParams, redisUrl, redisPrefix } = redisConfigFromEnv(process.env);

  /**
   * @type {Object.<string, Array.<function(Object<string, any>): void>>}
   */
  const subs = {};

  const redisSubscribeClient = await redisUrlToClient(redisParams, redisUrl);
  const redisClient = await redisUrlToClient(redisParams, redisUrl);

  // Collect metrics from Node.js
  metrics.collectDefaultMetrics();

  new metrics.Gauge({
    name: 'pg_pool_total_connections',
    help: 'The total number of clients existing within the pool',
    collect() {
      this.set(pgPool.totalCount);
    },
  });

  new metrics.Gauge({
    name: 'pg_pool_idle_connections',
    help: 'The number of clients which are not checked out but are currently idle in the pool',
    collect() {
      this.set(pgPool.idleCount);
    },
  });

  new metrics.Gauge({
    name: 'pg_pool_waiting_queries',
    help: 'The number of queued requests waiting on a client when all clients are checked out',
    collect() {
      this.set(pgPool.waitingCount);
    },
  });

  const connectedClients = new metrics.Gauge({
    name: 'connected_clients',
    help: 'The number of clients connected to the streaming server',
    labelNames: ['type'],
  });

  connectedClients.set({ type: 'websocket' }, 0);
  connectedClients.set({ type: 'eventsource' }, 0);

  const connectedChannels = new metrics.Gauge({
    name: 'connected_channels',
    help: 'The number of channels the streaming server is streaming to',
    labelNames: [ 'type', 'channel' ]
  });

  const redisSubscriptions = new metrics.Gauge({
    name: 'redis_subscriptions',
    help: 'The number of Redis channels the streaming server is subscribed to',
  });

  // When checking metrics in the browser, the favicon is requested this
  // prevents the request from falling through to the API Router, which would
  // error for this endpoint:
  app.get('/favicon.ico', (req, res) => res.status(404).end());

  app.get('/api/v1/streaming/health', (req, res) => {
    res.writeHead(200, { 'Content-Type': 'text/plain' });
    res.end('OK');
  });

  app.get('/metrics', async (req, res) => {
    try {
      res.set('Content-Type', metrics.register.contentType);
      res.end(await metrics.register.metrics());
    } catch (ex) {
      log.error(ex);
      res.status(500).end();
    }
  });

  /**
   * @param {string[]} channels
   * @returns {function(): void}
   */
  const subscriptionHeartbeat = channels => {
    const interval = 6 * 60;

    const tellSubscribed = () => {
      channels.forEach(channel => redisClient.set(`${redisPrefix}subscribed:${channel}`, '1', 'EX', interval * 3));
    };

    tellSubscribed();

    const heartbeat = setInterval(tellSubscribed, interval * 1000);

    return () => {
      clearInterval(heartbeat);
    };
  };

  /**
   * @param {string} message
   * @param {string} channel
   */
  const onRedisMessage = (message, channel) => {
    const callbacks = subs[channel];

    log.silly(`New message on channel ${channel}`);

    if (!callbacks) {
      return;
    }

    const json = parseJSON(message, null);
    if (!json) return;

    callbacks.forEach(callback => callback(json));
  };

  /**
   * @callback SubscriptionListener
   * @param {ReturnType<parseJSON>} json of the message
   * @returns void
   */

  /**
   * @param {string} channel
   * @param {SubscriptionListener} callback
   */
  const subscribe = (channel, callback) => {
    log.silly(`Adding listener for ${channel}`);

    subs[channel] = subs[channel] || [];

    if (subs[channel].length === 0) {
      log.verbose(`Subscribe ${channel}`);
      redisSubscribeClient.subscribe(channel, onRedisMessage);
      redisSubscriptions.inc();
    }

    subs[channel].push(callback);
  };

  /**
   * @param {string} channel
   * @param {SubscriptionListener} callback
   */
  const unsubscribe = (channel, callback) => {
    log.silly(`Removing listener for ${channel}`);

    if (!subs[channel]) {
      return;
    }

    subs[channel] = subs[channel].filter(item => item !== callback);

    if (subs[channel].length === 0) {
      log.verbose(`Unsubscribe ${channel}`);
      redisSubscribeClient.unsubscribe(channel);
      redisSubscriptions.dec();
      delete subs[channel];
    }
  };

  const FALSE_VALUES = [
    false,
    0,
    '0',
    'f',
    'F',
    'false',
    'FALSE',
    'off',
    'OFF',
  ];

  /**
   * @param {any} value
   * @returns {boolean}
   */
  const isTruthy = value =>
    value && !FALSE_VALUES.includes(value);

  /**
   * @param {any} req
   * @param {any} res
   * @param {function(Error=): void} next
   */
  const allowCrossDomain = (req, res, next) => {
    res.header('Access-Control-Allow-Origin', '*');
    res.header('Access-Control-Allow-Headers', 'Authorization, Accept, Cache-Control');
    res.header('Access-Control-Allow-Methods', 'GET, OPTIONS');

    next();
  };

  /**
   * @param {any} req
   * @param {any} res
   * @param {function(Error=): void} next
   */
  const setRequestId = (req, res, next) => {
    req.requestId = uuid.v4();
    res.header('X-Request-Id', req.requestId);

    next();
  };

  /**
   * @param {any} req
   * @param {any} res
   * @param {function(Error=): void} next
   */
  const setRemoteAddress = (req, res, next) => {
    req.remoteAddress = req.connection.remoteAddress;

    next();
  };

  /**
   * @param {any} req
   * @param {string[]} necessaryScopes
   * @returns {boolean}
   */
  const isInScope = (req, necessaryScopes) =>
    req.scopes.some(scope => necessaryScopes.includes(scope));

  /**
   * @param {string} token
   * @param {any} req
   * @returns {Promise.<void>}
   */
  const accountFromToken = (token, req) => new Promise((resolve, reject) => {
    pgPool.connect((err, client, done) => {
      if (err) {
        reject(err);
        return;
      }

      client.query('SELECT oauth_access_tokens.id, oauth_access_tokens.resource_owner_id, users.account_id, users.chosen_languages, oauth_access_tokens.scopes, devices.device_id FROM oauth_access_tokens INNER JOIN users ON oauth_access_tokens.resource_owner_id = users.id LEFT OUTER JOIN devices ON oauth_access_tokens.id = devices.access_token_id WHERE oauth_access_tokens.token = $1 AND oauth_access_tokens.revoked_at IS NULL LIMIT 1', [token], (err, result) => {
        done();

        if (err) {
          reject(err);
          return;
        }

        if (result.rows.length === 0) {
          err = new Error('Invalid access token');
          err.status = 401;

          reject(err);
          return;
        }

        req.accessTokenId = result.rows[0].id;
        req.scopes = result.rows[0].scopes.split(' ');
        req.accountId = result.rows[0].account_id;
        req.chosenLanguages = result.rows[0].chosen_languages;
        req.deviceId = result.rows[0].device_id;

        resolve();
      });
    });
  });

  /**
   * @param {any} req
   * @returns {Promise.<void>}
   */
  const accountFromRequest = (req) => new Promise((resolve, reject) => {
    const authorization = req.headers.authorization;
    const location      = url.parse(req.url, true);
    const accessToken   = location.query.access_token || req.headers['sec-websocket-protocol'];

    if (!authorization && !accessToken) {
      const err = new Error('Missing access token');
      err.status = 401;

      reject(err);
      return;
    }

    const token = authorization ? authorization.replace(/^Bearer /, '') : accessToken;

    resolve(accountFromToken(token, req));
  });

  /**
   * @param {any} req
   * @returns {string|undefined}
   */
  const channelNameFromPath = req => {
    const { path, query } = req;
    const onlyMedia = isTruthy(query.only_media);

    switch (path) {
    case '/api/v1/streaming/user':
      return 'user';
    case '/api/v1/streaming/user/notification':
      return 'user:notification';
    case '/api/v1/streaming/public':
      return onlyMedia ? 'public:media' : 'public';
    case '/api/v1/streaming/public/local':
      return onlyMedia ? 'public:local:media' : 'public:local';
    case '/api/v1/streaming/public/remote':
      return onlyMedia ? 'public:remote:media' : 'public:remote';
    case '/api/v1/streaming/hashtag':
      return 'hashtag';
    case '/api/v1/streaming/hashtag/local':
      return 'hashtag:local';
    case '/api/v1/streaming/direct':
      return 'direct';
    case '/api/v1/streaming/list':
      return 'list';
    default:
      return undefined;
    }
  };

  const PUBLIC_CHANNELS = [
    'public',
    'public:media',
    'public:local',
    'public:local:media',
    'public:remote',
    'public:remote:media',
    'hashtag',
    'hashtag:local',
  ];

  /**
   * @param {any} req
   * @param {string|undefined} channelName
   * @returns {Promise.<void>}
   */
  const checkScopes = (req, channelName) => new Promise((resolve, reject) => {
    log.silly(req.requestId, `Checking OAuth scopes for ${channelName}`);

    // When accessing public channels, no scopes are needed
    if (PUBLIC_CHANNELS.includes(channelName)) {
      resolve();
      return;
    }

    // The `read` scope has the highest priority, if the token has it
    // then it can access all streams
    const requiredScopes = ['read'];

    // When accessing specifically the notifications stream,
    // we need a read:notifications, while in all other cases,
    // we can allow access with read:statuses. Mind that the
    // user stream will not contain notifications unless
    // the token has either read or read:notifications scope
    // as well, this is handled separately.
    if (channelName === 'user:notification') {
      requiredScopes.push('read:notifications');
    } else {
      requiredScopes.push('read:statuses');
    }

    if (req.scopes && requiredScopes.some(requiredScope => req.scopes.includes(requiredScope))) {
      resolve();
      return;
    }

    const err = new Error('Access token does not cover required scopes');
    err.status = 401;

    reject(err);
  });

  /**
   * @param {any} info
   * @param {function(boolean, number, string): void} callback
   */
  const wsVerifyClient = (info, callback) => {
    // When verifying the websockets connection, we no longer pre-emptively
    // check OAuth scopes and drop the connection if they're missing. We only
    // drop the connection if access without token is not allowed by environment
    // variables. OAuth scope checks are moved to the point of subscription
    // to a specific stream.

    accountFromRequest(info.req).then(() => {
      callback(true, undefined, undefined);
    }).catch(err => {
      log.error(info.req.requestId, err.toString());
      callback(false, 401, 'Unauthorized');
    });
  };

  /**
   * @typedef SystemMessageHandlers
   * @property {function(): void} onKill
   */

  /**
   * @param {any} req
   * @param {SystemMessageHandlers} eventHandlers
   * @returns {function(object): void}
   */
  const createSystemMessageListener = (req, eventHandlers) => {
    return message => {
      const { event } = message;

      log.silly(req.requestId, `System message for ${req.accountId}: ${event}`);

      if (event === 'kill') {
        log.verbose(req.requestId, `Closing connection for ${req.accountId} due to expired access token`);
        eventHandlers.onKill();
      } else if (event === 'filters_changed') {
        log.verbose(req.requestId, `Invalidating filters cache for ${req.accountId}`);
        req.cachedFilters = null;
      }
    };
  };

  /**
   * @param {any} req
   * @param {any} res
   */
  const subscribeHttpToSystemChannel = (req, res) => {
    const accessTokenChannelId = `timeline:access_token:${req.accessTokenId}`;
    const systemChannelId = `timeline:system:${req.accountId}`;

    const listener = createSystemMessageListener(req, {

      onKill() {
        res.end();
      },

    });

    res.on('close', () => {
      unsubscribe(`${redisPrefix}${accessTokenChannelId}`, listener);
      unsubscribe(`${redisPrefix}${systemChannelId}`, listener);

      connectedChannels.labels({ type: 'eventsource', channel: 'system' }).dec(2);
    });

    subscribe(`${redisPrefix}${accessTokenChannelId}`, listener);
    subscribe(`${redisPrefix}${systemChannelId}`, listener);

    connectedChannels.labels({ type: 'eventsource', channel: 'system' }).inc(2);
  };

  /**
   * @param {any} req
   * @param {any} res
   * @param {function(Error=): void} next
   */
  const authenticationMiddleware = (req, res, next) => {
    if (req.method === 'OPTIONS') {
      next();
      return;
    }

    const channelName = channelNameFromPath(req);

    // If no channelName can be found for the request, then we should terminate
    // the connection, as there's nothing to stream back
    if (!channelName) {
      const err = new Error('Unknown channel requested');
      err.status = 400;

      next(err);
      return;
    }

    accountFromRequest(req).then(() => checkScopes(req, channelName)).then(() => {
      subscribeHttpToSystemChannel(req, res);
    }).then(() => {
      next();
    }).catch(err => {
      next(err);
    });
  };

  /**
   * @param {Error} err
   * @param {any} req
   * @param {any} res
   * @param {function(Error=): void} next
   */
  const errorMiddleware = (err, req, res, next) => {
    log.error(req.requestId, err.toString());

    if (res.headersSent) {
      next(err);
      return;
    }

    res.writeHead(err.status || 500, { 'Content-Type': 'application/json' });
    res.end(JSON.stringify({ error: err.status ? err.toString() : 'An unexpected error occurred' }));
  };

  /**
   * @param {array} arr
   * @param {number=} shift
   * @returns {string}
   */
  const placeholders = (arr, shift = 0) => arr.map((_, i) => `$${i + 1 + shift}`).join(', ');

  /**
   * @param {string} listId
   * @param {any} req
   * @returns {Promise.<void>}
   */
  const authorizeListAccess = (listId, req) => new Promise((resolve, reject) => {
    const { accountId } = req;

    pgPool.connect((err, client, done) => {
      if (err) {
        reject();
        return;
      }

      client.query('SELECT id, account_id FROM lists WHERE id = $1 LIMIT 1', [listId], (err, result) => {
        done();

        if (err || result.rows.length === 0 || result.rows[0].account_id !== accountId) {
          reject();
          return;
        }

        resolve();
      });
    });
  });

  /**
   * @param {string[]} ids
   * @param {any} req
   * @param {function(string, string): void} output
   * @param {undefined | function(string[], SubscriptionListener): void} attachCloseHandler
   * @param {boolean=} needsFiltering
   * @returns {SubscriptionListener}
   */
  const streamFrom = (ids, req, output, attachCloseHandler, needsFiltering = false) => {
    const accountId = req.accountId || req.remoteAddress;

    log.verbose(req.requestId, `Starting stream from ${ids.join(', ')} for ${accountId}`);

    const transmit = (event, payload) => {
      // TODO: Replace "string"-based delete payloads with object payloads:
      const encodedPayload = typeof payload === 'object' ? JSON.stringify(payload) : payload;

      log.silly(req.requestId, `Transmitting for ${accountId}: ${event} ${encodedPayload}`);
      output(event, encodedPayload);
    };

    // The listener used to process each message off the redis subscription,
    // message here is an object with an `event` and `payload` property. Some
    // events also include a queued_at value, but this is being removed shortly.
    /** @type {SubscriptionListener} */
    const listener = message => {
      const { event, payload } = message;

      // Streaming only needs to apply filtering to some channels and only to
      // some events. This is because majority of the filtering happens on the
      // Ruby on Rails side when producing the event for streaming.
      //
      // The only events that require filtering from the streaming server are
      // `update` and `status.update`, all other events are transmitted to the
      // client as soon as they're received (pass-through).
      //
      // The channels that need filtering are determined in the function
      // `channelNameToIds` defined below:
      if (!needsFiltering || (event !== 'update' && event !== 'status.update')) {
        transmit(event, payload);
        return;
      }

      // The rest of the logic from here on in this function is to handle
      // filtering of statuses:

      // Filter based on language:
      if (Array.isArray(req.chosenLanguages) && payload.language !== null && req.chosenLanguages.indexOf(payload.language) === -1) {
        log.silly(req.requestId, `Message ${payload.id} filtered by language (${payload.language})`);
        return;
      }

      // When the account is not logged in, it is not necessary to confirm the block or mute
      if (!req.accountId) {
        transmit(event, payload);
        return;
      }

      // Filter based on domain blocks, blocks, mutes, or custom filters:
      const targetAccountIds = [payload.account.id].concat(payload.mentions.map(item => item.id));
      const accountDomain = payload.account.acct.split('@')[1];

      // TODO: Move this logic out of the message handling loop
      pgPool.connect((err, client, releasePgConnection) => {
        if (err) {
          log.error(err);
          return;
        }

        const queries = [
          client.query(`SELECT 1
                        FROM blocks
                        WHERE (account_id = $1 AND target_account_id IN (${placeholders(targetAccountIds, 2)}))
                           OR (account_id = $2 AND target_account_id = $1)
                        UNION
                        SELECT 1
                        FROM mutes
                        WHERE account_id = $1
                          AND target_account_id IN (${placeholders(targetAccountIds, 2)})`, [req.accountId, payload.account.id].concat(targetAccountIds)),
        ];

        if (accountDomain) {
          queries.push(client.query('SELECT 1 FROM account_domain_blocks WHERE account_id = $1 AND domain = $2', [req.accountId, accountDomain]));
        }

        if (!payload.filtered && !req.cachedFilters) {
          queries.push(client.query('SELECT filter.id AS id, filter.phrase AS title, filter.context AS context, filter.expires_at AS expires_at, filter.action AS filter_action, keyword.keyword AS keyword, keyword.whole_word AS whole_word FROM custom_filter_keywords keyword JOIN custom_filters filter ON keyword.custom_filter_id = filter.id WHERE filter.account_id = $1 AND (filter.expires_at IS NULL OR filter.expires_at > NOW())', [req.accountId]));
        }

        Promise.all(queries).then(values => {
          releasePgConnection();

          // Handling blocks & mutes and domain blocks: If one of those applies,
          // then we don't transmit the payload of the event to the client
          if (values[0].rows.length > 0 || (accountDomain && values[1].rows.length > 0)) {
            return;
          }

          // If the payload already contains the `filtered` property, it means
          // that filtering has been applied on the ruby on rails side, as
          // such, we don't need to construct or apply the filters in streaming:
          if (Object.prototype.hasOwnProperty.call(payload, "filtered")) {
            transmit(event, payload);
            return;
          }

          // Handling for constructing the custom filters and caching them on the request
          // TODO: Move this logic out of the message handling lifecycle
          if (!req.cachedFilters) {
            const filterRows = values[accountDomain ? 2 : 1].rows;

            req.cachedFilters = filterRows.reduce((cache, filter) => {
              if (cache[filter.id]) {
                cache[filter.id].keywords.push([filter.keyword, filter.whole_word]);
              } else {
                cache[filter.id] = {
                  keywords: [[filter.keyword, filter.whole_word]],
                  expires_at: filter.expires_at,
                  filter: {
                    id: filter.id,
                    title: filter.title,
                    context: filter.context,
                    expires_at: filter.expires_at,
                    // filter.filter_action is the value from the
                    // custom_filters.action database column, it is an integer
                    // representing a value in an enum defined by Ruby on Rails:
                    //
                    // enum { warn: 0, hide: 1 }
                    filter_action: ['warn', 'hide'][filter.filter_action],
                  },
                };
              }

              return cache;
            }, {});

            // Construct the regular expressions for the custom filters: This
            // needs to be done in a separate loop as the database returns one
            // filterRow per keyword, so we need all the keywords before
            // constructing the regular expression
            Object.keys(req.cachedFilters).forEach((key) => {
              req.cachedFilters[key].regexp = new RegExp(req.cachedFilters[key].keywords.map(([keyword, whole_word]) => {
                let expr = keyword.replace(/[.*+?^${}()|[\]\\]/g, '\\$&');

                if (whole_word) {
                  if (/^[\w]/.test(expr)) {
                    expr = `\\b${expr}`;
                  }

                  if (/[\w]$/.test(expr)) {
                    expr = `${expr}\\b`;
                  }
                }

                return expr;
              }).join('|'), 'i');
            });
          }

          // Apply cachedFilters against the payload, constructing a
          // `filter_results` array of FilterResult entities
          if (req.cachedFilters) {
            const status = payload;
            // TODO: Calculate searchableContent in Ruby on Rails:
            const searchableContent = ([status.spoiler_text || '', status.content].concat((status.poll && status.poll.options) ? status.poll.options.map(option => option.title) : [])).concat(status.media_attachments.map(att => att.description)).join('\n\n').replace(/<br\s*\/?>/g, '\n').replace(/<\/p><p>/g, '\n\n');
            const searchableTextContent = JSDOM.fragment(searchableContent).textContent;

            const now = new Date();
            const filter_results = Object.values(req.cachedFilters).reduce((results, cachedFilter) => {
              // Check the filter hasn't expired before applying:
              if (cachedFilter.expires_at !== null && cachedFilter.expires_at < now) {
                return results;
              }

              // Just in-case JSDOM fails to find textContent in searchableContent
              if (!searchableTextContent) {
                return results;
              }

              const keyword_matches = searchableTextContent.match(cachedFilter.regexp);
              if (keyword_matches) {
                // results is an Array of FilterResult; status_matches is always
                // null as we only are only applying the keyword-based custom
                // filters, not the status-based custom filters.
                // https://docs.joinmastodon.org/entities/FilterResult/
                results.push({
                  filter: cachedFilter.filter,
                  keyword_matches,
                  status_matches: null
                });
              }

              return results;
            }, []);

            // Send the payload + the FilterResults as the `filtered` property
            // to the streaming connection. To reach this code, the `event` must
            // have been either `update` or `status.update`, meaning the
            // `payload` is a Status entity, which has a `filtered` property:
            //
            // filtered: https://docs.joinmastodon.org/entities/Status/#filtered
            transmit(event, {
              ...payload,
              filtered: filter_results
            });
          } else {
            transmit(event, payload);
          }
        }).catch(err => {
          releasePgConnection();
          log.error(err);
<<<<<<< HEAD
=======
          releasePgConnection();
>>>>>>> facfec1b
        });
      });
    };

    ids.forEach(id => {
      subscribe(`${redisPrefix}${id}`, listener);
    });

    if (typeof attachCloseHandler === 'function') {
      attachCloseHandler(ids.map(id => `${redisPrefix}${id}`), listener);
    }

    return listener;
  };

  /**
   * @param {any} req
   * @param {any} res
   * @returns {function(string, string): void}
   */
  const streamToHttp = (req, res) => {
    const accountId = req.accountId || req.remoteAddress;

    const channelName = channelNameFromPath(req);

    connectedClients.labels({ type: 'eventsource' }).inc();

    // In theory we'll always have a channel name, but channelNameFromPath can return undefined:
    if (typeof channelName === 'string') {
      connectedChannels.labels({ type: 'eventsource', channel: channelName }).inc();
    }

    res.setHeader('Content-Type', 'text/event-stream');
    res.setHeader('Cache-Control', 'no-store');
    res.setHeader('Transfer-Encoding', 'chunked');

    res.write(':)\n');

    const heartbeat = setInterval(() => res.write(':thump\n'), 15000);

    req.on('close', () => {
      log.verbose(req.requestId, `Ending stream for ${accountId}`);
      // We decrement these counters here instead of in streamHttpEnd as in that
      // method we don't have knowledge of the channel names
      connectedClients.labels({ type: 'eventsource' }).dec();
      // In theory we'll always have a channel name, but channelNameFromPath can return undefined:
      if (typeof channelName === 'string') {
        connectedChannels.labels({ type: 'eventsource', channel: channelName }).dec();
      }

      clearInterval(heartbeat);
    });

    return (event, payload) => {
      res.write(`event: ${event}\n`);
      res.write(`data: ${payload}\n\n`);
    };
  };

  /**
   * @param {any} req
   * @param {function(): void} [closeHandler]
   * @returns {function(string[], SubscriptionListener): void}
   */

  const streamHttpEnd = (req, closeHandler = undefined) => (ids, listener) => {
    req.on('close', () => {
      ids.forEach(id => {
        unsubscribe(id, listener);
      });

      if (closeHandler) {
        closeHandler();
      }
    });
  };

  /**
   * @param {any} req
   * @param {any} ws
   * @param {string[]} streamName
   * @returns {function(string, string): void}
   */
  const streamToWs = (req, ws, streamName) => (event, payload) => {
    if (ws.readyState !== ws.OPEN) {
      log.error(req.requestId, 'Tried writing to closed socket');
      return;
    }

    ws.send(JSON.stringify({ stream: streamName, event, payload }), (err) => {
      if (err) {
        log.error(req.requestId, `Failed to send to websocket: ${err}`);
      }
    });
  };

  /**
   * @param {any} res
   */
  const httpNotFound = res => {
    res.writeHead(404, { 'Content-Type': 'application/json' });
    res.end(JSON.stringify({ error: 'Not found' }));
  };

  const api = express.Router();

  app.use(api);

  api.use(setRequestId);
  api.use(setRemoteAddress);
  api.use(allowCrossDomain);

<<<<<<< HEAD
  app.get('/metrics', (req, res) => server.getConnections((err, count) => {
    res.writeHeader(200, { 'Content-Type': 'application/openmetrics-text; version=1.0.0; charset=utf-8' });
    res.write('# TYPE connected_clients gauge\n');
    res.write('# HELP connected_clients The number of clients connected to the streaming server\n');
    res.write(`connected_clients ${count}.0\n`);
    res.write('# TYPE connected_channels gauge\n');
    res.write('# HELP connected_channels The number of Redis channels the streaming server is subscribed to\n');
    res.write(`connected_channels ${Object.keys(subs).length}.0\n`);
    res.write('# TYPE pg_pool_total_connections gauge\n');
    res.write('# HELP pg_pool_total_connections The total number of clients existing within the pool\n');
    res.write(`pg_pool_total_connections ${pgPool.totalCount}.0\n`);
    res.write('# TYPE pg_pool_idle_connections gauge\n');
    res.write('# HELP pg_pool_idle_connections The number of clients which are not checked out but are currently idle in the pool\n');
    res.write(`pg_pool_idle_connections ${pgPool.idleCount}.0\n`);
    res.write('# TYPE pg_pool_waiting_queries gauge\n');
    res.write('# HELP pg_pool_waiting_queries The number of queued requests waiting on a client when all clients are checked out\n');
    res.write(`pg_pool_waiting_queries ${pgPool.waitingCount}.0\n`);
    res.write('# EOF\n');
    res.end();
  }));

  app.use(authenticationMiddleware);
  app.use(errorMiddleware);

  app.get('/api/v1/streaming/*', (req, res) => {
=======
  api.use(authenticationMiddleware);
  api.use(errorMiddleware);

  api.get('/api/v1/streaming/*', (req, res) => {
>>>>>>> facfec1b
    channelNameToIds(req, channelNameFromPath(req), req.query).then(({ channelIds, options }) => {
      const onSend = streamToHttp(req, res);
      const onEnd = streamHttpEnd(req, subscriptionHeartbeat(channelIds));

      streamFrom(channelIds, req, onSend, onEnd, options.needsFiltering);
    }).catch(err => {
      log.verbose(req.requestId, 'Subscription error:', err.toString());
      httpNotFound(res);
    });
  });

  const wss = new WebSocket.Server({ server, verifyClient: wsVerifyClient });

  /**
   * @typedef StreamParams
   * @property {string} [tag]
   * @property {string} [list]
   * @property {string} [only_media]
   */

  /**
   * @param {any} req
   * @returns {string[]}
   */
  const channelsForUserStream = req => {
    const arr = [`timeline:${req.accountId}`];

    if (isInScope(req, ['crypto']) && req.deviceId) {
      arr.push(`timeline:${req.accountId}:${req.deviceId}`);
    }

    if (isInScope(req, ['read', 'read:notifications'])) {
      arr.push(`timeline:${req.accountId}:notifications`);
    }

    return arr;
  };

  /**
   * See app/lib/ascii_folder.rb for the canon definitions
   * of these constants
   */
  const NON_ASCII_CHARS        = 'ÀÁÂÃÄÅàáâãäåĀāĂăĄąÇçĆćĈĉĊċČčÐðĎďĐđÈÉÊËèéêëĒēĔĕĖėĘęĚěĜĝĞğĠġĢģĤĥĦħÌÍÎÏìíîïĨĩĪīĬĭĮįİıĴĵĶķĸĹĺĻļĽľĿŀŁłÑñŃńŅņŇňŉŊŋÒÓÔÕÖØòóôõöøŌōŎŏŐőŔŕŖŗŘřŚśŜŝŞşŠšſŢţŤťŦŧÙÚÛÜùúûüŨũŪūŬŭŮůŰűŲųŴŵÝýÿŶŷŸŹźŻżŽž';
  const EQUIVALENT_ASCII_CHARS = 'AAAAAAaaaaaaAaAaAaCcCcCcCcCcDdDdDdEEEEeeeeEeEeEeEeEeGgGgGgGgHhHhIIIIiiiiIiIiIiIiIiJjKkkLlLlLlLlLlNnNnNnNnnNnOOOOOOooooooOoOoOoRrRrRrSsSsSsSssTtTtTtUUUUuuuuUuUuUuUuUuUuWwYyyYyYZzZzZz';

  /**
   * @param {string} str
   * @returns {string}
   */
  const foldToASCII = str => {
    const regex = new RegExp(NON_ASCII_CHARS.split('').join('|'), 'g');

    return str.replace(regex, match => {
      const index = NON_ASCII_CHARS.indexOf(match);
      return EQUIVALENT_ASCII_CHARS[index];
    });
  };

  /**
   * @param {string} str
   * @returns {string}
   */
  const normalizeHashtag = str => {
    return foldToASCII(str.normalize('NFKC').toLowerCase()).replace(/[^\p{L}\p{N}_\u00b7\u200c]/gu, '');
  };

  /**
   * @param {any} req
   * @param {string} name
   * @param {StreamParams} params
   * @returns {Promise.<{ channelIds: string[], options: { needsFiltering: boolean } }>}
   */
  const channelNameToIds = (req, name, params) => new Promise((resolve, reject) => {
    switch (name) {
    case 'user':
      resolve({
        channelIds: channelsForUserStream(req),
        options: { needsFiltering: false },
      });

      break;
    case 'user:notification':
      resolve({
        channelIds: [`timeline:${req.accountId}:notifications`],
        options: { needsFiltering: false },
      });

      break;
    case 'public':
      resolve({
        channelIds: ['timeline:public'],
        options: { needsFiltering: true },
      });

      break;
    case 'public:local':
      resolve({
        channelIds: ['timeline:public:local'],
        options: { needsFiltering: true },
      });

      break;
    case 'public:remote':
      resolve({
        channelIds: ['timeline:public:remote'],
        options: { needsFiltering: true },
      });

      break;
    case 'public:media':
      resolve({
        channelIds: ['timeline:public:media'],
        options: { needsFiltering: true },
      });

      break;
    case 'public:local:media':
      resolve({
        channelIds: ['timeline:public:local:media'],
        options: { needsFiltering: true },
      });

      break;
    case 'public:remote:media':
      resolve({
        channelIds: ['timeline:public:remote:media'],
        options: { needsFiltering: true },
      });

      break;
    case 'direct':
      resolve({
        channelIds: [`timeline:direct:${req.accountId}`],
        options: { needsFiltering: false },
      });

      break;
    case 'hashtag':
      if (!params.tag || params.tag.length === 0) {
        reject('No tag for stream provided');
      } else {
        resolve({
          channelIds: [`timeline:hashtag:${normalizeHashtag(params.tag)}`],
          options: { needsFiltering: true },
        });
      }

      break;
    case 'hashtag:local':
      if (!params.tag || params.tag.length === 0) {
        reject('No tag for stream provided');
      } else {
        resolve({
          channelIds: [`timeline:hashtag:${normalizeHashtag(params.tag)}:local`],
          options: { needsFiltering: true },
        });
      }

      break;
    case 'list':
      authorizeListAccess(params.list, req).then(() => {
        resolve({
          channelIds: [`timeline:list:${params.list}`],
          options: { needsFiltering: false },
        });
      }).catch(() => {
        reject('Not authorized to stream this list');
      });

      break;
    default:
      reject('Unknown stream type');
    }
  });

  /**
   * @param {string} channelName
   * @param {StreamParams} params
   * @returns {string[]}
   */
  const streamNameFromChannelName = (channelName, params) => {
    if (channelName === 'list') {
      return [channelName, params.list];
    } else if (['hashtag', 'hashtag:local'].includes(channelName)) {
      return [channelName, params.tag];
    } else {
      return [channelName];
    }
  };

  /**
   * @typedef WebSocketSession
   * @property {any} socket
   * @property {any} request
<<<<<<< HEAD
   * @property {Object.<string, { listener: SubscriptionListener, stopHeartbeat: function(): void }>} subscriptions
=======
   * @property {Object.<string, { channelName: string, listener: SubscriptionListener, stopHeartbeat: function(): void }>} subscriptions
>>>>>>> facfec1b
   */

  /**
   * @param {WebSocketSession} session
   * @param {string} channelName
   * @param {StreamParams} params
   * @returns {void}
   */
  const subscribeWebsocketToChannel = ({ socket, request, subscriptions }, channelName, params) => {
    checkScopes(request, channelName).then(() => channelNameToIds(request, channelName, params)).then(({
      channelIds,
      options,
    }) => {
      if (subscriptions[channelIds.join(';')]) {
        return;
      }

      const onSend = streamToWs(request, socket, streamNameFromChannelName(channelName, params));
      const stopHeartbeat = subscriptionHeartbeat(channelIds);
      const listener = streamFrom(channelIds, request, onSend, undefined, options.needsFiltering);

      connectedChannels.labels({ type: 'websocket', channel: channelName }).inc();

      subscriptions[channelIds.join(';')] = {
        channelName,
        listener,
        stopHeartbeat,
      };
    }).catch(err => {
      log.verbose(request.requestId, 'Subscription error:', err.toString());
      socket.send(JSON.stringify({ error: err.toString() }));
    });
  }


  const removeSubscription = (subscriptions, channelIds, request) => {
    log.verbose(request.requestId, `Ending stream from ${channelIds.join(', ')} for ${request.accountId}`);

    const subscription = subscriptions[channelIds.join(';')];

    if (!subscription) {
      return;
    }

    channelIds.forEach(channelId => {
      unsubscribe(`${redisPrefix}${channelId}`, subscription.listener);
    });

    connectedChannels.labels({ type: 'websocket', channel: subscription.channelName }).dec();
    subscription.stopHeartbeat();

    delete subscriptions[channelIds.join(';')];
  }

  /**
   * @param {WebSocketSession} session
   * @param {string} channelName
   * @param {StreamParams} params
   * @returns {void}
   */
  const unsubscribeWebsocketFromChannel = ({ socket, request, subscriptions }, channelName, params) => {
    channelNameToIds(request, channelName, params).then(({ channelIds }) => {
      removeSubscription(subscriptions, channelIds, request);
    }).catch(err => {
      log.verbose(request.requestId, 'Unsubscribe error:', err);

      // If we have a socket that is alive and open still, send the error back to the client:
      // FIXME: In other parts of the code ws === socket
      if (socket.isAlive && socket.readyState === socket.OPEN) {
        socket.send(JSON.stringify({ error: "Error unsubscribing from channel" }));
      }
    });
  }

  /**
   * @param {WebSocketSession} session
   */
  const subscribeWebsocketToSystemChannel = ({ socket, request, subscriptions }) => {
    const accessTokenChannelId = `timeline:access_token:${request.accessTokenId}`;
    const systemChannelId = `timeline:system:${request.accountId}`;

    const listener = createSystemMessageListener(request, {

      onKill() {
        socket.close();
      },

    });

    subscribe(`${redisPrefix}${accessTokenChannelId}`, listener);
    subscribe(`${redisPrefix}${systemChannelId}`, listener);

    subscriptions[accessTokenChannelId] = {
      channelName: 'system',
      listener,
      stopHeartbeat: () => {
      },
    };

    subscriptions[systemChannelId] = {
      channelName: 'system',
      listener,
      stopHeartbeat: () => {
      },
    };

    connectedChannels.labels({ type: 'websocket', channel: 'system' }).inc(2);
  };

  /**
   * @param {string|string[]} arrayOrString
   * @returns {string}
   */
  const firstParam = arrayOrString => {
    if (Array.isArray(arrayOrString)) {
      return arrayOrString[0];
    } else {
      return arrayOrString;
    }
  };

  wss.on('connection', (ws, req) => {
    const location = url.parse(req.url, true);

    req.requestId = uuid.v4();
    req.remoteAddress = ws._socket.remoteAddress;

    ws.isAlive = true;

    ws.on('pong', () => {
      ws.isAlive = true;
    });

    connectedClients.labels({ type: 'websocket' }).inc();

    /**
     * @type {WebSocketSession}
     */
    const session = {
      socket: ws,
      request: req,
      subscriptions: {},
    };

    const onEnd = () => {
      const subscriptions = Object.keys(session.subscriptions);

      subscriptions.forEach(channelIds => {
        removeSubscription(session.subscriptions, channelIds.split(';'), req)
      });

      // ensure garbage collection:
      session.socket = null;
      session.request = null;
      session.subscriptions = {};

      connectedClients.labels({ type: 'websocket' }).dec();
    };

    ws.on('close', onEnd);
    ws.on('error', onEnd);

    ws.on('message', (data, isBinary) => {
      if (isBinary) {
        log.warn('socket', 'Received binary data, closing connection');
        ws.close(1003, 'The mastodon streaming server does not support binary messages');
        return;
      }
      const message = data.toString('utf8');

      const json = parseJSON(message, session.request);

      if (!json) return;

      const { type, stream, ...params } = json;

      if (type === 'subscribe') {
        subscribeWebsocketToChannel(session, firstParam(stream), params);
      } else if (type === 'unsubscribe') {
        unsubscribeWebsocketFromChannel(session, firstParam(stream), params);
      } else {
        // Unknown action type
      }
    });

    subscribeWebsocketToSystemChannel(session);

    if (location.query.stream) {
      subscribeWebsocketToChannel(session, firstParam(location.query.stream), location.query);
    }
  });

  setInterval(() => {
    wss.clients.forEach(ws => {
      if (ws.isAlive === false) {
        ws.terminate();
        return;
      }

      ws.isAlive = false;
      ws.ping('', false);
    });
  }, 30000);

  attachServerWithConfig(server, address => {
    log.warn(`Streaming API now listening on ${address}`);
  });

  const onExit = () => {
    server.close();
    process.exit(0);
  };

  const onError = (err) => {
    log.error(err);
    server.close();
    process.exit(0);
  };

  process.on('SIGINT', onExit);
  process.on('SIGTERM', onExit);
  process.on('exit', onExit);
  process.on('uncaughtException', onError);
};

/**
 * @param {any} server
 * @param {function(string): void} [onSuccess]
 */
const attachServerWithConfig = (server, onSuccess) => {
  if (process.env.SOCKET || process.env.PORT && isNaN(+process.env.PORT)) {
    server.listen(process.env.SOCKET || process.env.PORT, () => {
      if (onSuccess) {
        fs.chmodSync(server.address(), 0o666);
        onSuccess(server.address());
      }
    });
  } else {
    server.listen(+process.env.PORT || 4000, process.env.BIND || '127.0.0.1', () => {
      if (onSuccess) {
        onSuccess(`${server.address().address}:${server.address().port}`);
      }
    });
  }
};

startServer();<|MERGE_RESOLUTION|>--- conflicted
+++ resolved
@@ -917,10 +917,7 @@
         }).catch(err => {
           releasePgConnection();
           log.error(err);
-<<<<<<< HEAD
-=======
           releasePgConnection();
->>>>>>> facfec1b
         });
       });
     };
@@ -1033,38 +1030,10 @@
   api.use(setRemoteAddress);
   api.use(allowCrossDomain);
 
-<<<<<<< HEAD
-  app.get('/metrics', (req, res) => server.getConnections((err, count) => {
-    res.writeHeader(200, { 'Content-Type': 'application/openmetrics-text; version=1.0.0; charset=utf-8' });
-    res.write('# TYPE connected_clients gauge\n');
-    res.write('# HELP connected_clients The number of clients connected to the streaming server\n');
-    res.write(`connected_clients ${count}.0\n`);
-    res.write('# TYPE connected_channels gauge\n');
-    res.write('# HELP connected_channels The number of Redis channels the streaming server is subscribed to\n');
-    res.write(`connected_channels ${Object.keys(subs).length}.0\n`);
-    res.write('# TYPE pg_pool_total_connections gauge\n');
-    res.write('# HELP pg_pool_total_connections The total number of clients existing within the pool\n');
-    res.write(`pg_pool_total_connections ${pgPool.totalCount}.0\n`);
-    res.write('# TYPE pg_pool_idle_connections gauge\n');
-    res.write('# HELP pg_pool_idle_connections The number of clients which are not checked out but are currently idle in the pool\n');
-    res.write(`pg_pool_idle_connections ${pgPool.idleCount}.0\n`);
-    res.write('# TYPE pg_pool_waiting_queries gauge\n');
-    res.write('# HELP pg_pool_waiting_queries The number of queued requests waiting on a client when all clients are checked out\n');
-    res.write(`pg_pool_waiting_queries ${pgPool.waitingCount}.0\n`);
-    res.write('# EOF\n');
-    res.end();
-  }));
-
-  app.use(authenticationMiddleware);
-  app.use(errorMiddleware);
-
-  app.get('/api/v1/streaming/*', (req, res) => {
-=======
   api.use(authenticationMiddleware);
   api.use(errorMiddleware);
 
   api.get('/api/v1/streaming/*', (req, res) => {
->>>>>>> facfec1b
     channelNameToIds(req, channelNameFromPath(req), req.query).then(({ channelIds, options }) => {
       const onSend = streamToHttp(req, res);
       const onEnd = streamHttpEnd(req, subscriptionHeartbeat(channelIds));
@@ -1259,11 +1228,7 @@
    * @typedef WebSocketSession
    * @property {any} socket
    * @property {any} request
-<<<<<<< HEAD
-   * @property {Object.<string, { listener: SubscriptionListener, stopHeartbeat: function(): void }>} subscriptions
-=======
    * @property {Object.<string, { channelName: string, listener: SubscriptionListener, stopHeartbeat: function(): void }>} subscriptions
->>>>>>> facfec1b
    */
 
   /**
