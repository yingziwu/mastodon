# frozen_string_literal: true

class InitialStateSerializer < ActiveModel::Serializer
  include RoutingHelper

  attributes :meta, :compose, :accounts,
             :media_attachments, :settings,
             :languages, :max_toot_chars

  has_one :push_subscription, serializer: REST::WebPushSubscriptionSerializer
  has_one :role, serializer: REST::RoleSerializer

<<<<<<< HEAD
  def max_toot_chars
    StatusLengthValidator::MAX_CHARS
  end

=======
  # rubocop:disable Metrics/AbcSize
>>>>>>> 58fc889c
  def meta
    store = {
      streaming_api_base_url: Rails.configuration.x.streaming_api_base_url,
      access_token: object.token,
      locale: I18n.locale,
      domain: instance_presenter.domain,
      title: instance_presenter.title,
      admin: object.admin&.id&.to_s,
      search_enabled: Chewy.enabled?,
      repository: Mastodon::Version.repository,
      source_url: instance_presenter.source_url,
      version: instance_presenter.version,
      limited_federation_mode: Rails.configuration.x.whitelist_mode,
      mascot: instance_presenter.mascot&.file&.url,
      profile_directory: Setting.profile_directory,
      trends: Setting.trends,
      registrations_open: Setting.registrations_mode != 'none' && !Rails.configuration.x.single_user_mode,
      timeline_preview: Setting.timeline_preview,
      activity_api_enabled: Setting.activity_api_enabled,
      single_user_mode: Rails.configuration.x.single_user_mode,
      translation_enabled: TranslationService.configured?,
    }

    if object.current_account
      store[:me]                = object.current_account.id.to_s
      store[:unfollow_modal]    = object.current_account.user.setting_unfollow_modal
      store[:boost_modal]       = object.current_account.user.setting_boost_modal
      store[:delete_modal]      = object.current_account.user.setting_delete_modal
      store[:auto_play_gif]     = object.current_account.user.setting_auto_play_gif
      store[:display_media]     = object.current_account.user.setting_display_media
      store[:expand_spoilers]   = object.current_account.user.setting_expand_spoilers
      store[:reduce_motion]     = object.current_account.user.setting_reduce_motion
      store[:disable_swiping]   = object.current_account.user.setting_disable_swiping
      store[:advanced_layout]   = object.current_account.user.setting_advanced_layout
      store[:use_blurhash]      = object.current_account.user.setting_use_blurhash
      store[:use_pending_items] = object.current_account.user.setting_use_pending_items
      store[:trends]            = Setting.trends && object.current_account.user.setting_trends
      store[:crop_images]       = object.current_account.user.setting_crop_images
    else
      store[:auto_play_gif] = Setting.auto_play_gif
      store[:display_media] = Setting.display_media
      store[:reduce_motion] = Setting.reduce_motion
      store[:use_blurhash]  = Setting.use_blurhash
      store[:crop_images]   = Setting.crop_images
    end

    store[:disabled_account_id] = object.disabled_account.id.to_s if object.disabled_account
    store[:moved_to_account_id] = object.moved_to_account.id.to_s if object.moved_to_account

    if Rails.configuration.x.single_user_mode
      store[:owner] = object.owner&.id&.to_s
    end

    store
  end
  # rubocop:enable Metrics/AbcSize

  def compose
    store = {}

    if object.current_account
      store[:me]                = object.current_account.id.to_s
      store[:default_privacy]   = object.visibility || object.current_account.user.setting_default_privacy
      store[:default_sensitive] = object.current_account.user.setting_default_sensitive
      store[:default_language]  = object.current_account.user.preferred_posting_language
    end

    store[:text] = object.text if object.text

    store
  end

  def accounts
    store = {}

    ActiveRecord::Associations::Preloader.new.preload([object.current_account, object.admin, object.owner, object.disabled_account, object.moved_to_account].compact, [:account_stat, :user, { moved_to_account: [:account_stat, :user] }])

    store[object.current_account.id.to_s]  = ActiveModelSerializers::SerializableResource.new(object.current_account, serializer: REST::AccountSerializer) if object.current_account
    store[object.admin.id.to_s]            = ActiveModelSerializers::SerializableResource.new(object.admin, serializer: REST::AccountSerializer) if object.admin
    store[object.owner.id.to_s]            = ActiveModelSerializers::SerializableResource.new(object.owner, serializer: REST::AccountSerializer) if object.owner
    store[object.disabled_account.id.to_s] = ActiveModelSerializers::SerializableResource.new(object.disabled_account, serializer: REST::AccountSerializer) if object.disabled_account
    store[object.moved_to_account.id.to_s] = ActiveModelSerializers::SerializableResource.new(object.moved_to_account, serializer: REST::AccountSerializer) if object.moved_to_account

    store
  end

  def media_attachments
    { accept_content_types: MediaAttachment.supported_file_extensions + MediaAttachment.supported_mime_types }
  end

  def languages
    LanguagesHelper::SUPPORTED_LOCALES.map { |(key, value)| [key, value[0], value[1]] }
  end

  private

  def instance_presenter
    @instance_presenter ||= InstancePresenter.new
  end
end<|MERGE_RESOLUTION|>--- conflicted
+++ resolved
@@ -10,14 +10,7 @@
   has_one :push_subscription, serializer: REST::WebPushSubscriptionSerializer
   has_one :role, serializer: REST::RoleSerializer
 
-<<<<<<< HEAD
-  def max_toot_chars
-    StatusLengthValidator::MAX_CHARS
-  end
-
-=======
   # rubocop:disable Metrics/AbcSize
->>>>>>> 58fc889c
   def meta
     store = {
       streaming_api_base_url: Rails.configuration.x.streaming_api_base_url,
