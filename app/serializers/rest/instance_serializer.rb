# frozen_string_literal: true

class REST::InstanceSerializer < ActiveModel::Serializer
  include RoutingHelper

  attributes :uri, :title, :short_description, :description, :email,
             :version, :urls, :stats, :thumbnail,
<<<<<<< HEAD
             :languages, :registrations, :approval_required,
             :max_toot_chars
=======
             :languages, :registrations, :approval_required, :invites_enabled
>>>>>>> c9dcc2d3

  has_one :contact_account, serializer: REST::AccountSerializer

  delegate :contact_account, to: :instance_presenter

  def max_toot_chars
    StatusLengthValidator::MAX_CHARS
  end

  def uri
    Rails.configuration.x.local_domain
  end

  def title
    Setting.site_title
  end

  def short_description
    Setting.site_short_description
  end

  def description
    Setting.site_description
  end

  def email
    Setting.site_contact_email
  end

  def version
    Mastodon::Version.to_s
  end

  def thumbnail
    instance_presenter.thumbnail ? full_asset_url(instance_presenter.thumbnail.file.url) : full_pack_url('media/images/preview.jpg')
  end

  def stats
    {
      user_count: instance_presenter.user_count,
      status_count: instance_presenter.status_count,
      domain_count: instance_presenter.domain_count,
    }
  end

  def urls
    { streaming_api: Rails.configuration.x.streaming_api_base_url }
  end

  def languages
    [I18n.default_locale]
  end

  def registrations
    Setting.registrations_mode != 'none' && !Rails.configuration.x.single_user_mode
  end

  def approval_required
    Setting.registrations_mode == 'approved'
  end

  def invites_enabled
    Setting.min_invite_role == 'user'
  end

  private

  def instance_presenter
    @instance_presenter ||= InstancePresenter.new
  end
end<|MERGE_RESOLUTION|>--- conflicted
+++ resolved
@@ -4,13 +4,8 @@
   include RoutingHelper
 
   attributes :uri, :title, :short_description, :description, :email,
-             :version, :urls, :stats, :thumbnail,
-<<<<<<< HEAD
-             :languages, :registrations, :approval_required,
-             :max_toot_chars
-=======
+             :version, :urls, :stats, :thumbnail, :max_toot_chars,
              :languages, :registrations, :approval_required, :invites_enabled
->>>>>>> c9dcc2d3
 
   has_one :contact_account, serializer: REST::AccountSerializer
 
