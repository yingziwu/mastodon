--- conflicted
+++ resolved
@@ -59,11 +59,7 @@
 
   IMAGE_STYLES = {
     original: {
-<<<<<<< HEAD
       pixels: 8_847_360, #4096x2160px
-=======
-      pixels: 2_073_600, # 1920x1080px
->>>>>>> 7bd2b54a
       file_geometry_parser: FastGeometryParser,
     }.freeze,
 
