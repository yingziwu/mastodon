--- conflicted
+++ resolved
@@ -19,9 +19,5 @@
   belongs_to :user, inverse_of: :backups
 
   has_attached_file :dump, s3_permissions: ->(*) { ENV['S3_PERMISSION'] == '' ? nil : 'private' }
-<<<<<<< HEAD
-  do_not_validate_attachment_file_type :dump
-=======
   validates_attachment_content_type :dump, content_type: /\Aapplication/
->>>>>>> facfec1b
 end