--- conflicted
+++ resolved
@@ -44,7 +44,6 @@
         else
           paginate_by_max_id(limit, options[:max_id], options[:since_id]).to_a
         end
-<<<<<<< HEAD
       end
 
       # Preload participants
@@ -55,18 +54,6 @@
         conversation.participant_accounts = conversation.participant_account_ids.filter_map { |id| accounts_by_id[id] }
       end
 
-=======
-      end
-
-      # Preload participants
-      participant_ids = array.flat_map(&:participant_account_ids)
-      accounts_by_id = Account.where(id: participant_ids).index_by(&:id)
-
-      array.each do |conversation|
-        conversation.participant_accounts = conversation.participant_account_ids.filter_map { |id| accounts_by_id[id] }
-      end
-
->>>>>>> facfec1b
       array
     end
 
