# frozen_string_literal: true

module Redisable
  extend ActiveSupport::Concern

  private

  def redis
<<<<<<< HEAD
    Thread.current[:redis] ||= RedisConfiguration.new.connection
=======
    Thread.current[:redis] ||= RedisConfiguration.pool.checkout
>>>>>>> 01406591
  end
end<|MERGE_RESOLUTION|>--- conflicted
+++ resolved
@@ -6,10 +6,6 @@
   private
 
   def redis
-<<<<<<< HEAD
-    Thread.current[:redis] ||= RedisConfiguration.new.connection
-=======
     Thread.current[:redis] ||= RedisConfiguration.pool.checkout
->>>>>>> 01406591
   end
 end