# frozen_string_literal: true

class Scheduler::IndexingScheduler
  include Sidekiq::Worker
  include Redisable

  sidekiq_options retry: 0, lock: :until_executed, lock_ttl: 1.day.to_i

  IMPORT_BATCH_SIZE = 1000
  SCAN_BATCH_SIZE = 10 * IMPORT_BATCH_SIZE

  IMPORT_BATCH_SIZE = 1000
  SCAN_BATCH_SIZE = 10 * IMPORT_BATCH_SIZE

  def perform
    return unless Chewy.enabled?

    indexes.each do |type|
      with_redis do |redis|
        redis.sscan_each("chewy:queue:#{type.name}", count: SCAN_BATCH_SIZE).each_slice(IMPORT_BATCH_SIZE) do |ids|
          type.import!(ids)
<<<<<<< HEAD
          redis.pipelined do |pipeline|
            pipeline.srem("chewy:queue:#{type.name}", ids)
          end
=======
          redis.srem("chewy:queue:#{type.name}", ids)
>>>>>>> facfec1b
        end
      end
    end
  end

  def indexes
    [AccountsIndex, TagsIndex, StatusesIndex]
  end
end<|MERGE_RESOLUTION|>--- conflicted
+++ resolved
@@ -19,13 +19,7 @@
       with_redis do |redis|
         redis.sscan_each("chewy:queue:#{type.name}", count: SCAN_BATCH_SIZE).each_slice(IMPORT_BATCH_SIZE) do |ids|
           type.import!(ids)
-<<<<<<< HEAD
-          redis.pipelined do |pipeline|
-            pipeline.srem("chewy:queue:#{type.name}", ids)
-          end
-=======
           redis.srem("chewy:queue:#{type.name}", ids)
->>>>>>> facfec1b
         end
       end
     end
