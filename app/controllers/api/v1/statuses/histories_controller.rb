# frozen_string_literal: true

class Api::V1::Statuses::HistoriesController < Api::BaseController
  include Authorization

  before_action -> { authorize_if_got_token! :read, :'read:statuses' }
  before_action :set_status

  def show
<<<<<<< HEAD
=======
    cache_if_unauthenticated!
>>>>>>> facfec1b
    render json: status_edits, each_serializer: REST::StatusEditSerializer
  end

  private

  def status_edits
    @status.edits.includes(:account, status: [:account]).to_a.presence || [@status.build_snapshot(at_time: @status.edited_at || @status.created_at)]
  end

  def set_status
    @status = Status.find(params[:status_id])
    authorize @status, :show?
  rescue Mastodon::NotPermittedError
    not_found
  end
end<|MERGE_RESOLUTION|>--- conflicted
+++ resolved
@@ -7,10 +7,7 @@
   before_action :set_status
 
   def show
-<<<<<<< HEAD
-=======
     cache_if_unauthenticated!
->>>>>>> facfec1b
     render json: status_edits, each_serializer: REST::StatusEditSerializer
   end
 
