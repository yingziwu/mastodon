{
  "account.block": "封鎖 @{name}",
  "account.block_domain": "隱藏來自 {domain} 的一切貼文",
  "account.blocked": "Blocked",
  "account.disclaimer_full": "下列資料不一定完整。",
  "account.domain_blocked": "Domain hidden",
  "account.edit_profile": "編輯用者資訊",
  "account.follow": "關注",
  "account.followers": "專注者",
  "account.follows": "正關注",
  "account.follows_you": "關注你",
  "account.hide_reblogs": "Hide boosts from @{name}",
  "account.media": "媒體",
  "account.mention": "提到 @{name}",
  "account.moved_to": "{name} has moved to:",
  "account.mute": "消音 @{name}",
  "account.mute_notifications": "Mute notifications from @{name}",
  "account.muted": "Muted",
  "account.posts": "貼文",
  "account.posts_with_replies": "Toots with replies",
  "account.report": "檢舉 @{name}",
  "account.requested": "正在等待許可",
  "account.share": "分享 @{name} 的用者資訊",
  "account.show_reblogs": "Show boosts from @{name}",
  "account.unblock": "取消封鎖 @{name}",
  "account.unblock_domain": "不再隱藏 {domain}",
  "account.unfollow": "取消關注",
  "account.unmute": "不再消音 @{name}",
  "account.unmute_notifications": "Unmute notifications from @{name}",
  "account.view_full_profile": "查看完整資訊",
  "boost_modal.combo": "下次你可以按 {combo} 來跳過",
  "bundle_column_error.body": "加載本組件出錯。",
  "bundle_column_error.retry": "重試",
  "bundle_column_error.title": "網路錯誤",
  "bundle_modal_error.close": "關閉",
  "bundle_modal_error.message": "加載本組件出錯。",
  "bundle_modal_error.retry": "重試",
  "column.blocks": "封鎖的使用者",
  "column.community": "本地時間軸",
  "column.favourites": "最愛",
  "column.follow_requests": "關注請求",
  "column.home": "家",
  "column.lists": "Lists",
  "column.mutes": "消音的使用者",
  "column.notifications": "通知",
  "column.pins": "置頂貼文",
  "column.public": "聯盟時間軸",
  "column_back_button.label": "上一頁",
  "column_header.hide_settings": "隱藏設定",
  "column_header.moveLeft_settings": "將欄左移",
  "column_header.moveRight_settings": "將欄右移",
  "column_header.pin": "固定",
  "column_header.show_settings": "顯示設定",
  "column_header.unpin": "取下",
  "column_subheading.navigation": "瀏覽",
  "column_subheading.settings": "設定",
  "compose_form.hashtag_warning": "This toot won't be listed under any hashtag as it is unlisted. Only public toots can be searched by hashtag.",
  "compose_form.lock_disclaimer": "你的帳號沒有{locked}。任何人都可以關注你，看到發給關注者的貼文。",
  "compose_form.lock_disclaimer.lock": "上鎖",
  "compose_form.placeholder": "在想些什麼？",
  "compose_form.publish": "貼掉",
  "compose_form.publish_loud": "{publish}！",
<<<<<<< HEAD
  "compose_form.sensitive.marked": "Media is marked as sensitive",
  "compose_form.sensitive.unmarked": "Media is not marked as sensitive",
  "compose_form.spoiler": "將訊息隱藏在警告訊息之後",
=======
  "compose_form.sensitive": "將此媒體標為敏感",
  "compose_form.spoiler.marked": "Text is hidden behind warning",
  "compose_form.spoiler.unmarked": "Text is not hidden",
>>>>>>> 0dccb398
  "compose_form.spoiler_placeholder": "內容警告",
  "confirmation_modal.cancel": "取消",
  "confirmations.block.confirm": "封鎖",
  "confirmations.block.message": "你確定要封鎖 {name} ？",
  "confirmations.delete.confirm": "刪除",
  "confirmations.delete.message": "你確定要刪除這個狀態？",
  "confirmations.delete_list.confirm": "刪除",
  "confirmations.delete_list.message": "確定要永久性地刪除這個名單嗎？",
  "confirmations.domain_block.confirm": "隱藏整個網域",
  "confirmations.domain_block.message": "你真的真的確定要隱藏整個 {domain} ？多數情況下，比較推薦封鎖或消音幾個特定目標就好。",
  "confirmations.mute.confirm": "消音",
  "confirmations.mute.message": "你確定要消音 {name} ？",
  "confirmations.unfollow.confirm": "取消關注",
  "confirmations.unfollow.message": "真的不要繼續關注 {name} 了嗎？",
  "embed.instructions": "要內嵌此貼文，請將以下代碼貼進你的網站。",
  "embed.preview": "看上去會變成這樣：",
  "emoji_button.activity": "活動",
  "emoji_button.custom": "Custom",
  "emoji_button.flags": "旗幟",
  "emoji_button.food": "食物與飲料",
  "emoji_button.label": "插入表情符號",
  "emoji_button.nature": "自然",
  "emoji_button.not_found": "No emojos!! (╯°□°）╯︵ ┻━┻",
  "emoji_button.objects": "物件",
  "emoji_button.people": "人",
  "emoji_button.recent": "Frequently used",
  "emoji_button.search": "搜尋…",
  "emoji_button.search_results": "Search results",
  "emoji_button.symbols": "符號",
  "emoji_button.travel": "旅遊與地點",
  "empty_column.community": "本地時間軸是空的。公開寫點什麼吧！",
  "empty_column.hashtag": "這個主題標籤下什麼都沒有。",
  "empty_column.home": "你還沒關注任何人。造訪{public}或利用搜尋功能找到其他用者。",
  "empty_column.home.public_timeline": "公開時間軸",
  "empty_column.list": "There is nothing in this list yet.",
  "empty_column.notifications": "還沒有任何通知。和別的使用者互動來開始對話。",
  "empty_column.public": "這裡什麼都沒有！公開寫些什麼，或是關注其他副本的使用者。",
  "follow_request.authorize": "授權",
  "follow_request.reject": "拒絕",
  "getting_started.appsshort": "Apps",
  "getting_started.faq": "FAQ",
  "getting_started.heading": "馬上開始",
  "getting_started.open_source_notice": "Mastodon 是開源軟體。你可以在 GitHub {github} 上做出貢獻或是回報問題。",
  "getting_started.userguide": "使用者指南",
  "home.column_settings.advanced": "進階",
  "home.column_settings.basic": "基本",
  "home.column_settings.filter_regex": "以正規表示式過濾",
  "home.column_settings.show_reblogs": "顯示轉推",
  "home.column_settings.show_replies": "顯示回應",
  "home.settings": "欄位設定",
  "keyboard_shortcuts.back": "to navigate back",
  "keyboard_shortcuts.boost": "to boost",
  "keyboard_shortcuts.column": "to focus a status in one of the columns",
  "keyboard_shortcuts.compose": "to focus the compose textarea",
  "keyboard_shortcuts.description": "Description",
  "keyboard_shortcuts.down": "to move down in the list",
  "keyboard_shortcuts.enter": "to open status",
  "keyboard_shortcuts.favourite": "to favourite",
  "keyboard_shortcuts.heading": "Keyboard Shortcuts",
  "keyboard_shortcuts.hotkey": "Hotkey",
  "keyboard_shortcuts.legend": "to display this legend",
  "keyboard_shortcuts.mention": "to mention author",
  "keyboard_shortcuts.reply": "to reply",
  "keyboard_shortcuts.search": "to focus search",
  "keyboard_shortcuts.toot": "to start a brand new toot",
  "keyboard_shortcuts.unfocus": "to un-focus compose textarea/search",
  "keyboard_shortcuts.up": "to move up in the list",
  "lightbox.close": "關閉",
  "lightbox.next": "繼續",
  "lightbox.previous": "回退",
  "lists.account.add": "加到名單裡",
  "lists.account.remove": "從名單中移除",
  "lists.delete": "刪除名單",
  "lists.edit": "修改名單",
  "lists.new.create": "新增名單",
  "lists.new.title_placeholder": "名單名稱",
  "lists.search": "搜尋您關注的使用者",
  "lists.subheading": "您的名單",
  "loading_indicator.label": "讀取中...",
  "media_gallery.toggle_visible": "切換可見性",
  "missing_indicator.label": "找不到",
  "missing_indicator.sublabel": "This resource could not be found",
  "mute_modal.hide_notifications": "Hide notifications from this user?",
  "navigation_bar.blocks": "封鎖的使用者",
  "navigation_bar.community_timeline": "本地時間軸",
  "navigation_bar.edit_profile": "編輯用者資訊",
  "navigation_bar.favourites": "最愛",
  "navigation_bar.follow_requests": "關注請求",
  "navigation_bar.info": "關於本站",
  "navigation_bar.keyboard_shortcuts": "快速鍵",
  "navigation_bar.lists": "名單",
  "navigation_bar.logout": "登出",
  "navigation_bar.mutes": "消音的使用者",
  "navigation_bar.pins": "置頂貼文",
  "navigation_bar.preferences": "偏好設定",
  "navigation_bar.public_timeline": "聯盟時間軸",
  "notification.favourite": "{name}收藏了你的狀態",
  "notification.follow": "{name}關注了你",
  "notification.mention": "{name}提到了你",
  "notification.reblog": "{name}推了你的狀態",
  "notifications.clear": "清除通知",
  "notifications.clear_confirmation": "確定要永久清除你的通知嗎？",
  "notifications.column_settings.alert": "桌面通知",
  "notifications.column_settings.favourite": "最愛：",
  "notifications.column_settings.follow": "新的關注者：",
  "notifications.column_settings.mention": "提到：",
  "notifications.column_settings.push": "推送通知",
  "notifications.column_settings.push_meta": "這臺設備",
  "notifications.column_settings.reblog": "轉推：",
  "notifications.column_settings.show": "顯示在欄位中",
  "notifications.column_settings.sound": "播放音效",
  "onboarding.done": "完成",
  "onboarding.next": "下一步",
  "onboarding.page_five.public_timelines": "本地時間軸顯示 {domain} 上所有人的公開貼文。聯盟時間軸顯示 {domain} 上所有人關注的公開貼文。這就是公開時間軸，發現新朋友的好地方。",
  "onboarding.page_four.home": "家時間軸顯示所有你關注的人的貼文。",
  "onboarding.page_four.notifications": "通知欄顯示別人和你的互動。",
  "onboarding.page_one.federation": "Mastodon 是由獨立的伺服器連結起來，形成的大社群網路。我們把這些伺服器稱為副本。",
  "onboarding.page_one.full_handle": "Your full handle",
  "onboarding.page_one.handle_hint": "This is what you would tell your friends to search for.",
  "onboarding.page_one.welcome": "歡迎來到 Mastodon ！",
  "onboarding.page_six.admin": "你的副本的管理員是 {admin} 。",
  "onboarding.page_six.almost_done": "快好了…",
  "onboarding.page_six.appetoot": "貼口大開！",
  "onboarding.page_six.apps_available": "在 iOS 、 Android 和其他平台上有這些 {apps} 可以用。",
  "onboarding.page_six.github": "Mastodon 是自由的開源軟體。你可以在 {github} 上回報臭蟲、請求新功能或是做出貢獻。",
  "onboarding.page_six.guidelines": "社群指南",
  "onboarding.page_six.read_guidelines": "請閱讀 {domain} 的 {guidelines} ！",
  "onboarding.page_six.various_app": "行動 apps",
  "onboarding.page_three.profile": "編輯你的大頭貼、自傳和顯示名稱。你也可以在這邊找到其他設定。",
  "onboarding.page_three.search": "利用搜尋列來找到其他人或是主題標籤，像是 {illustration} 或 {introductions} 。用完整的帳號名稱來找不在這個副本上的使用者。",
  "onboarding.page_two.compose": "在編輯欄寫些什麼。可以上傳圖片、改變隱私設定或是用下面的圖示加上內容警告。",
  "onboarding.skip": "跳過",
  "privacy.change": "調整隱私狀態",
  "privacy.direct.long": "只貼給提到的使用者",
  "privacy.direct.short": "直接貼",
  "privacy.private.long": "只貼給關注者",
  "privacy.private.short": "關注貼",
  "privacy.public.long": "貼到公開時間軸",
  "privacy.public.short": "公開貼",
  "privacy.unlisted.long": "不要貼到公開時間軸",
  "privacy.unlisted.short": "不列出來",
  "regeneration_indicator.label": "Loading…",
  "regeneration_indicator.sublabel": "Your home feed is being prepared!",
  "relative_time.days": "{number}d",
  "relative_time.hours": "{number}h",
  "relative_time.just_now": "now",
  "relative_time.minutes": "{number}m",
  "relative_time.seconds": "{number}s",
  "reply_indicator.cancel": "取消",
  "report.forward": "Forward to {target}",
  "report.forward_hint": "The account is from another server. Send an anonymized copy of the report there as well?",
  "report.hint": "The report will be sent to your instance moderators. You can provide an explanation of why you are reporting this account below:",
  "report.placeholder": "更多訊息",
  "report.submit": "送出",
  "report.target": "通報中",
  "search.placeholder": "搜尋",
  "search_popout.search_format": "Advanced search format",
  "search_popout.tips.full_text": "Simple text returns statuses you have written, favourited, boosted, or have been mentioned in, as well as matching usernames, display names, and hashtags.",
  "search_popout.tips.hashtag": "hashtag",
  "search_popout.tips.status": "status",
  "search_popout.tips.text": "Simple text returns matching display names, usernames and hashtags",
  "search_popout.tips.user": "user",
  "search_results.accounts": "People",
  "search_results.hashtags": "Hashtags",
  "search_results.statuses": "Toots",
  "search_results.total": "{count, number} 項結果",
  "standalone.public_title": "站點一瞥…",
  "status.block": "Block @{name}",
  "status.cannot_reblog": "此貼文無法轉推",
  "status.delete": "刪除",
  "status.embed": "Embed",
  "status.favourite": "收藏",
  "status.load_more": "載入更多",
  "status.media_hidden": "媒體已隱藏",
  "status.mention": "提到 @{name}",
  "status.more": "More",
  "status.mute": "Mute @{name}",
  "status.mute_conversation": "消音對話",
  "status.open": "展開這個狀態",
  "status.pin": "置頂到個人資訊頁",
  "status.pinned": "Pinned toot",
  "status.reblog": "轉推",
  "status.reblogged_by": "{name} 轉推了",
  "status.reply": "回應",
  "status.replyAll": "回應這串",
  "status.report": "通報 @{name}",
  "status.sensitive_toggle": "點來看",
  "status.sensitive_warning": "敏感內容",
  "status.share": "Share",
  "status.show_less": "看少點",
  "status.show_less_all": "Show less for all",
  "status.show_more": "看更多",
  "status.show_more_all": "Show more for all",
  "status.unmute_conversation": "不消音對話",
  "status.unpin": "解除置頂",
  "tabs_bar.federated_timeline": "聯盟",
  "tabs_bar.home": "家",
  "tabs_bar.local_timeline": "本地",
  "tabs_bar.notifications": "通知",
  "ui.beforeunload": "Your draft will be lost if you leave Mastodon.",
  "upload_area.title": "拖放來上傳",
  "upload_button.label": "增加媒體",
  "upload_form.description": "Describe for the visually impaired",
  "upload_form.focus": "Crop",
  "upload_form.undo": "復原",
  "upload_progress.label": "上傳中...",
  "video.close": "關閉影片",
  "video.exit_fullscreen": "退出全熒幕",
  "video.expand": "展開影片",
  "video.fullscreen": "全熒幕",
  "video.hide": "隱藏影片",
  "video.mute": "消音",
  "video.pause": "暫停",
  "video.play": "播放",
  "video.unmute": "解除消音"
}<|MERGE_RESOLUTION|>--- conflicted
+++ resolved
@@ -60,15 +60,10 @@
   "compose_form.placeholder": "在想些什麼？",
   "compose_form.publish": "貼掉",
   "compose_form.publish_loud": "{publish}！",
-<<<<<<< HEAD
   "compose_form.sensitive.marked": "Media is marked as sensitive",
   "compose_form.sensitive.unmarked": "Media is not marked as sensitive",
-  "compose_form.spoiler": "將訊息隱藏在警告訊息之後",
-=======
-  "compose_form.sensitive": "將此媒體標為敏感",
   "compose_form.spoiler.marked": "Text is hidden behind warning",
   "compose_form.spoiler.unmarked": "Text is not hidden",
->>>>>>> 0dccb398
   "compose_form.spoiler_placeholder": "內容警告",
   "confirmation_modal.cancel": "取消",
   "confirmations.block.confirm": "封鎖",
