--- conflicted
+++ resolved
@@ -275,12 +275,8 @@
           </div>
 
           <div className='character-counter__wrapper'>
-            <CharacterCounter max={500} text={this.getFulltextForCharacterCounting()} />
-          </div>
-<<<<<<< HEAD
-          <div className='character-counter__wrapper'><CharacterCounter max={maxChars} text={this.getFulltextForCharacterCounting()} /></div>
-=======
->>>>>>> fbcbf789
+            <CharacterCounter max={maxChars} text={this.getFulltextForCharacterCounting()} />
+          </div>
         </div>
 
         <div className='compose-form__publish'>
