# frozen_string_literal: true

class TagsIndex < Chewy::Index
<<<<<<< HEAD
  settings index: { refresh_interval: '15m' }, analysis: {
    char_filter: {
      tsconvert: {
        type: 'stconvert',
        keep_both: false,
        delimiter: '#',
        convert_type: 't2s',
      },
    },
=======
  settings index: { refresh_interval: '30s' }, analysis: {
>>>>>>> fbcbf789
    analyzer: {
      content: {
        tokenizer: 'ik_max_word',
        filter: %w(lowercase asciifolding cjk_width),
        char_filter: %w(tsconvert),
      },

      edge_ngram: {
        tokenizer: 'edge_ngram',
        filter: %w(lowercase asciifolding cjk_width),
      },
    },

    tokenizer: {
      edge_ngram: {
        type: 'edge_ngram',
        min_gram: 2,
        max_gram: 15,
      },
    },
  }

  index_scope ::Tag.listable

  crutch :time_period do
    7.days.ago.to_date..0.days.ago.to_date
  end

  root date_detection: false do
    field :name, type: 'text', analyzer: 'content' do
      field :edge_ngram, type: 'text', analyzer: 'edge_ngram', search_analyzer: 'content'
    end

    field :reviewed, type: 'boolean', value: ->(tag) { tag.reviewed? }
    field :usage, type: 'long', value: ->(tag, crutches) { tag.history.aggregate(crutches.time_period).accounts }
    field :last_status_at, type: 'date', value: ->(tag) { tag.last_status_at || tag.created_at }
  end
end<|MERGE_RESOLUTION|>--- conflicted
+++ resolved
@@ -1,8 +1,7 @@
 # frozen_string_literal: true
 
 class TagsIndex < Chewy::Index
-<<<<<<< HEAD
-  settings index: { refresh_interval: '15m' }, analysis: {
+  settings index: { refresh_interval: '30s' }, analysis: {
     char_filter: {
       tsconvert: {
         type: 'stconvert',
@@ -11,9 +10,6 @@
         convert_type: 't2s',
       },
     },
-=======
-  settings index: { refresh_interval: '30s' }, analysis: {
->>>>>>> fbcbf789
     analyzer: {
       content: {
         tokenizer: 'ik_max_word',
