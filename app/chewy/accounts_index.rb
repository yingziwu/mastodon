--- conflicted
+++ resolved
@@ -20,10 +20,6 @@
     },
 
     analyzer: {
-<<<<<<< HEAD
-      content: {
-        tokenizer: 'ik_max_word',
-=======
       natural: {
         tokenizer: 'uax_url_email',
         filter: %w(
@@ -37,8 +33,7 @@
       },
 
       verbatim: {
-        tokenizer: 'standard',
->>>>>>> facfec1b
+        tokenizer: 'ik_max_word',
         filter: %w(lowercase asciifolding cjk_width),
       },
 
