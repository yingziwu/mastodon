# frozen_string_literal: true

class StatusesIndex < Chewy::Index
  settings index: index_preset(refresh_interval: '30s', number_of_shards: 5), analysis: {
    filter: {
      english_stop: {
        type: 'stop',
        stopwords: '_english_',
      },

      english_stemmer: {
        type: 'stemmer',
        language: 'english',
      },

      english_possessive_stemmer: {
        type: 'stemmer',
        language: 'possessive_english',
      },
    },
<<<<<<< HEAD
    char_filter: {
      tsconvert: {
        type: 'stconvert',
        keep_both: false,
        delimiter: '#',
        convert_type: 't2s',
      },
    },
    analyzer: {
      content: {
        tokenizer: 'ik_max_word',
=======

    analyzer: {
      verbatim: {
        tokenizer: 'uax_url_email',
        filter: %w(lowercase),
      },

      content: {
        tokenizer: 'standard',
>>>>>>> f80f426c
        filter: %w(
          lowercase
          asciifolding
          cjk_width
          elision
          english_possessive_stemmer
          english_stop
          english_stemmer
        ),
        char_filter: %w(tsconvert),
      },

      hashtag: {
        tokenizer: 'keyword',
        filter: %w(
          word_delimiter_graph
          lowercase
          asciifolding
          cjk_width
        ),
      },
    },
  }

  index_scope ::Status.unscoped.kept.without_reblogs.includes(:media_attachments, :preview_cards, :local_mentioned, :local_favorited, :local_reblogged, :local_bookmarked, :tags, preloadable_poll: :local_voters), delete_if: ->(status) { status.searchable_by.empty? }

  root date_detection: false do
    field(:id, type: 'long')
    field(:account_id, type: 'long')
    field(:text, type: 'text', analyzer: 'verbatim', value: ->(status) { status.searchable_text }) { field(:stemmed, type: 'text', analyzer: 'content') }
    field(:tags, type: 'text', analyzer: 'hashtag',  value: ->(status) { status.tags.map(&:display_name) })
    field(:searchable_by, type: 'long', value: ->(status) { status.searchable_by })
    field(:language, type: 'keyword')
    field(:properties, type: 'keyword', value: ->(status) { status.searchable_properties })
    field(:created_at, type: 'date')
  end
end<|MERGE_RESOLUTION|>--- conflicted
+++ resolved
@@ -18,7 +18,6 @@
         language: 'possessive_english',
       },
     },
-<<<<<<< HEAD
     char_filter: {
       tsconvert: {
         type: 'stconvert',
@@ -27,10 +26,6 @@
         convert_type: 't2s',
       },
     },
-    analyzer: {
-      content: {
-        tokenizer: 'ik_max_word',
-=======
 
     analyzer: {
       verbatim: {
@@ -39,8 +34,7 @@
       },
 
       content: {
-        tokenizer: 'standard',
->>>>>>> f80f426c
+        tokenizer: 'ik_max_word',
         filter: %w(
           lowercase
           asciifolding
