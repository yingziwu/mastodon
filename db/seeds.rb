--- conflicted
+++ resolved
@@ -1,11 +1,7 @@
 # frozen_string_literal: true
 
 Chewy.strategy(:mastodon) do
-<<<<<<< HEAD
-  Dir[Rails.root.join('db', 'seeds', '*.rb')].sort.each do |seed|
-=======
   Dir[Rails.root.join('db', 'seeds', '*.rb')].each do |seed|
->>>>>>> facfec1b
     load seed
   end
 end